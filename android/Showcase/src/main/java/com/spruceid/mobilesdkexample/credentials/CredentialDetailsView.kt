--- conflicted
+++ resolved
@@ -289,19 +289,16 @@
                             )
                         }
 
-<<<<<<< HEAD
                         2 -> { // Share QR
-                            GenericCredentialDetailsShareQRCode(credentialPack!!)
-=======
-                        2 -> { // Share
                             GenericCredentialDetailsShareQRCode(
                                 credentialPack!!.list().firstOrNull()
                             )
->>>>>>> 10e1b753
                         }
 
                         3 -> { // Share NFC
-                            GenericCredentialDetailsShareNFC(credentialPack!!)
+                            GenericCredentialDetailsShareNFC(
+                                credentialPack!!.list().firstOrNull()
+                            )
                         }
                     }
                 }
@@ -391,16 +388,8 @@
                 )
                 .padding(8.dp)
         ) {
-<<<<<<< HEAD
-            QrShareMdocView(
-                credentialViewModel = credentialViewModel,
-                onCancel = {
-                    cancel()
-                }
-            )
-=======
             credential?.asMsoMdoc()?.let {
-                ShareMdocView(
+                QrShareMdocView(
                     credentialViewModel = credentialViewModel,
                     mdoc = it,
                     onCancel = {
@@ -411,7 +400,6 @@
                 Text("Here")
                 //TODO: this is basically a switch, right now only supports mdoc, add new types later
             }
->>>>>>> 10e1b753
         }
         Text(
             text = "Present this QR code to a verifier in order to share data. You will see a consent dialogue.",
@@ -428,32 +416,9 @@
 }
 
 @Composable
-fun GenericCredentialDetailsShareNFC(credentialPack: CredentialPack) {
-    val context = LocalContext.current
-    val application = context.applicationContext as Application
-
-    fun newCredentialViewModel(): CredentialsViewModel {
-        val credentialViewModel = ViewModelProvider.AndroidViewModelFactory(application)
-            .create(CredentialsViewModel::class.java)
-        val parsedCredential: ParsedCredential? =
-            credentialPack.list().firstNotNullOfOrNull { credential ->
-                try {
-                    if (credential.asMsoMdoc() != null) {
-                        return@firstNotNullOfOrNull credential
-                    }
-                } catch (_: Exception) {
-                }
-                null
-            }
-        parsedCredential?.let {
-            credentialViewModel.storeCredential(parsedCredential)
-        }
-        return credentialViewModel
-    }
-
-    val credentialViewModel by remember {
-        mutableStateOf(newCredentialViewModel())
-    }
+fun GenericCredentialDetailsShareNFC(credential: ParsedCredential?) {
+
+    val credentialViewModel: CredentialsViewModel = activityHiltViewModel()
 
     fun cancel() {
         credentialViewModel.cancel()
@@ -474,14 +439,18 @@
                 )
                 .padding(8.dp)
         ) {
-            // TODO: ShareMdocView contains a Bluetooth support check, and displays
-            //       an error message if it's disabled. Maybe we should copy that here?
-            NfcShareMdocView(
-                credentialViewModel = credentialViewModel,
-                onCancel = {
-                    cancel()
-                }
-            )
+            credential?.asMsoMdoc()?.let {
+                NfcShareMdocView(
+                    credentialViewModel = credentialViewModel,
+                    mdoc = it,
+                    onCancel = {
+                        cancel()
+                    }
+                )
+            } ?: run {
+                Text("Here")
+                //TODO: this is basically a switch, right now only supports mdoc, add new types later
+            }
         }
         Text(
             text = "After tapping your device against the reader, you will see a consent dialogue.",
