package com.spruceid.mobilesdkexample.wallet

import android.content.Intent
import androidx.compose.foundation.border
import androidx.compose.foundation.clickable
import androidx.compose.foundation.layout.Column
import androidx.compose.foundation.layout.Spacer
import androidx.compose.foundation.layout.fillMaxWidth
import androidx.compose.foundation.layout.padding
import androidx.compose.foundation.shape.RoundedCornerShape
import androidx.compose.material3.Text
import androidx.compose.runtime.Composable
import androidx.compose.runtime.LaunchedEffect
import androidx.compose.runtime.getValue
import androidx.compose.runtime.mutableStateOf
import androidx.compose.runtime.remember
import androidx.compose.runtime.rememberCoroutineScope
import androidx.compose.runtime.setValue
import androidx.compose.ui.Modifier
import androidx.compose.ui.platform.LocalContext
import androidx.compose.ui.text.font.FontWeight
import androidx.compose.ui.unit.dp
import androidx.compose.ui.unit.sp
<<<<<<< HEAD
import com.spruceid.mobile.sdk.CredentialStatusList
import com.spruceid.mobile.sdk.rs.CheckStatusResponse
import com.spruceid.mobilesdkexample.credentials.CredentialStatusSmall
=======
import androidx.core.net.toUri
import com.spruceid.mobile.sdk.rs.FlowState
import com.spruceid.mobilesdkexample.credentials.ApplicationStatusSmall
>>>>>>> 3d37c533
import com.spruceid.mobilesdkexample.db.HacApplications
import com.spruceid.mobilesdkexample.ui.theme.ColorBase300
import com.spruceid.mobilesdkexample.ui.theme.ColorStone950
import com.spruceid.mobilesdkexample.ui.theme.Inter
<<<<<<< HEAD
import com.spruceid.mobilesdkexample.utils.ErrorToast
import com.spruceid.mobilesdkexample.utils.Toast
=======
import com.spruceid.mobilesdkexample.utils.ControlledSimpleDeleteAlertDialog
>>>>>>> 3d37c533
import com.spruceid.mobilesdkexample.viewmodels.HacApplicationsViewModel
import kotlinx.coroutines.launch

@Composable
fun HacApplicationListItem(
    application: HacApplications?,
    startIssuance: (String, suspend () -> Unit) -> Unit,
    hacApplicationsViewModel: HacApplicationsViewModel?
) {
    val context = LocalContext.current
    val scope = rememberCoroutineScope()
    var issuanceStatus by remember { mutableStateOf<FlowState?>(null) }
    var showDeleteDialog by remember { mutableStateOf(false) }

    LaunchedEffect(application) {
        if (application != null) {
            // TODO: Create a 'loading' status
            credentialStatus = CredentialStatusList.UNKNOWN
            try {
                issuanceStatus = hacApplicationsViewModel?.issuanceClient?.checkStatus(
                    issuanceId = application.issuanceId,
                    walletAttestation = hacApplicationsViewModel.getWalletAttestation()!!
                )
<<<<<<< HEAD

                when (status) {
                    is CheckStatusResponse.ReadyToProvision -> {
                        credentialStatus = CredentialStatusList.READY
                        credentialOfferUrl = status.openidCredentialOffer
                    }
                    is CheckStatusResponse.ProofingRequired -> {
                        credentialStatus = CredentialStatusList.PENDING
                        credentialOfferUrl = status.proofingUrl
                    }
                    null -> {
                        credentialStatus = CredentialStatusList.UNKNOWN
                        print("Invalid credential state.")
                    }
                }

=======
>>>>>>> 3d37c533
            } catch (e: Exception) {
                println(e.message)
            }
        }
    }

    Column(
        Modifier
            .fillMaxWidth()
            .padding(vertical = 10.dp)
            .border(
                width = 1.dp,
                color = ColorBase300,
                shape = RoundedCornerShape(8.dp)
            )
            .padding(12.dp)
            .clickable(
                enabled = issuanceStatus != FlowState.AwaitingManualReview,
                onClick = {
                    issuanceStatus?.let {
                        when (it) {
                            is FlowState.ProofingRequired -> {
                                val intent = Intent(
                                    Intent.ACTION_VIEW,
                                    it.proofingUrl.toUri()
                                )
                                context.startActivity(intent)
                            }

                            is FlowState.ReadyToProvision -> {
                                startIssuance(it.openidCredentialOffer) {
                                    application?.let {
                                        hacApplicationsViewModel?.deleteApplication(application.id)
                                    }
                                }
                            }

                            FlowState.ApplicationDenied -> {
                                showDeleteDialog = true
                            }

                            else -> {}
                        }
                    }
                }
            )
    ) {
        Column {
            Text(
                text = "Mobile Drivers License",
                fontFamily = Inter,
                fontWeight = FontWeight.Medium,
                fontSize = 20.sp,
                color = ColorStone950,
                modifier = Modifier.padding(bottom = 8.dp)
            )
            issuanceStatus?.let {
                ApplicationStatusSmall(status = it)
            }
        }
        Spacer(modifier = Modifier.weight(1f))
    }

    ControlledSimpleDeleteAlertDialog(
        showDialog = showDeleteDialog,
        message = "Are you sure you want to delete this application? This action cannot be undone.",
        onConfirm = {
            scope.launch {
                application?.let {
                    hacApplicationsViewModel?.deleteApplication(application.id)
                    showDeleteDialog = false
                }
            }
        },
        onClose = {
            showDeleteDialog = false
        },
        confirmButtonText = "Delete"
    )
}
<|MERGE_RESOLUTION|>--- conflicted
+++ resolved
@@ -21,25 +21,14 @@
 import androidx.compose.ui.text.font.FontWeight
 import androidx.compose.ui.unit.dp
 import androidx.compose.ui.unit.sp
-<<<<<<< HEAD
-import com.spruceid.mobile.sdk.CredentialStatusList
-import com.spruceid.mobile.sdk.rs.CheckStatusResponse
-import com.spruceid.mobilesdkexample.credentials.CredentialStatusSmall
-=======
 import androidx.core.net.toUri
 import com.spruceid.mobile.sdk.rs.FlowState
 import com.spruceid.mobilesdkexample.credentials.ApplicationStatusSmall
->>>>>>> 3d37c533
 import com.spruceid.mobilesdkexample.db.HacApplications
 import com.spruceid.mobilesdkexample.ui.theme.ColorBase300
 import com.spruceid.mobilesdkexample.ui.theme.ColorStone950
 import com.spruceid.mobilesdkexample.ui.theme.Inter
-<<<<<<< HEAD
-import com.spruceid.mobilesdkexample.utils.ErrorToast
-import com.spruceid.mobilesdkexample.utils.Toast
-=======
 import com.spruceid.mobilesdkexample.utils.ControlledSimpleDeleteAlertDialog
->>>>>>> 3d37c533
 import com.spruceid.mobilesdkexample.viewmodels.HacApplicationsViewModel
 import kotlinx.coroutines.launch
 
@@ -63,25 +52,6 @@
                     issuanceId = application.issuanceId,
                     walletAttestation = hacApplicationsViewModel.getWalletAttestation()!!
                 )
-<<<<<<< HEAD
-
-                when (status) {
-                    is CheckStatusResponse.ReadyToProvision -> {
-                        credentialStatus = CredentialStatusList.READY
-                        credentialOfferUrl = status.openidCredentialOffer
-                    }
-                    is CheckStatusResponse.ProofingRequired -> {
-                        credentialStatus = CredentialStatusList.PENDING
-                        credentialOfferUrl = status.proofingUrl
-                    }
-                    null -> {
-                        credentialStatus = CredentialStatusList.UNKNOWN
-                        print("Invalid credential state.")
-                    }
-                }
-
-=======
->>>>>>> 3d37c533
             } catch (e: Exception) {
                 println(e.message)
             }
