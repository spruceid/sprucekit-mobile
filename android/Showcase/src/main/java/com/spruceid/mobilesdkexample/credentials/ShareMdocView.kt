package com.spruceid.mobilesdkexample.credentials

import android.annotation.SuppressLint
import android.bluetooth.BluetoothAdapter
import android.content.BroadcastReceiver
import android.content.Context
import android.content.Intent
import android.content.IntentFilter
import android.util.Log
import androidx.activity.compose.rememberLauncherForActivityResult
import androidx.activity.result.contract.ActivityResultContracts
import androidx.compose.foundation.Image
import androidx.compose.foundation.background
import androidx.compose.foundation.border
import androidx.compose.foundation.layout.Arrangement
import androidx.compose.foundation.layout.Column
import androidx.compose.foundation.layout.Row
import androidx.compose.foundation.layout.fillMaxSize
import androidx.compose.foundation.layout.fillMaxWidth
import androidx.compose.foundation.layout.height
import androidx.compose.foundation.layout.navigationBarsPadding
import androidx.compose.foundation.layout.padding
import androidx.compose.foundation.rememberScrollState
import androidx.compose.foundation.shape.RoundedCornerShape
import androidx.compose.foundation.verticalScroll
import androidx.compose.material3.Button
import androidx.compose.material3.ButtonDefaults
import androidx.compose.material3.Checkbox
import androidx.compose.material3.CheckboxDefaults
import androidx.compose.material3.ExperimentalMaterial3Api
import androidx.compose.material3.ModalBottomSheet
import androidx.compose.material3.Text
import androidx.compose.material3.rememberModalBottomSheetState
import androidx.compose.runtime.Composable
import androidx.compose.runtime.DisposableEffect
import androidx.compose.runtime.LaunchedEffect
import androidx.compose.runtime.collectAsState
import androidx.compose.runtime.getValue
import androidx.compose.runtime.mutableStateOf
import androidx.compose.runtime.remember
import androidx.compose.runtime.setValue
import androidx.compose.ui.Alignment
import androidx.compose.ui.Modifier
import androidx.compose.ui.graphics.Color
import androidx.compose.ui.layout.ContentScale
import androidx.compose.ui.platform.LocalConfiguration
import androidx.compose.ui.platform.LocalContext
import androidx.compose.ui.text.SpanStyle
import androidx.compose.ui.text.buildAnnotatedString
import androidx.compose.ui.text.font.FontWeight
import androidx.compose.ui.text.style.TextAlign
import androidx.compose.ui.text.withStyle
import androidx.compose.ui.unit.dp
import androidx.compose.ui.unit.sp
import androidx.lifecycle.viewModelScope
import com.spruceid.mobile.sdk.CredentialPresentData
import com.spruceid.mobile.sdk.CredentialsViewModel
import com.spruceid.mobile.sdk.PresentmentState
import com.spruceid.mobile.sdk.getBluetoothManager
import com.spruceid.mobile.sdk.getPermissions
<<<<<<< HEAD
import com.spruceid.mobile.sdk.nfc.NfcListenManager
import com.spruceid.mobile.sdk.rs.NegotiatedCarrierInfo
=======
import com.spruceid.mobile.sdk.rs.Mdoc
>>>>>>> 10e1b753
import com.spruceid.mobilesdkexample.rememberQrBitmapPainter
import com.spruceid.mobilesdkexample.ui.theme.ColorBase1
import com.spruceid.mobilesdkexample.ui.theme.ColorBase50
import com.spruceid.mobilesdkexample.ui.theme.ColorBlue600
import com.spruceid.mobilesdkexample.ui.theme.ColorEmerald900
import com.spruceid.mobilesdkexample.ui.theme.ColorStone300
import com.spruceid.mobilesdkexample.ui.theme.ColorStone950
import com.spruceid.mobilesdkexample.ui.theme.Inter
import com.spruceid.mobilesdkexample.utils.checkAndRequestBluetoothPermissions
import kotlinx.coroutines.*

@Composable
<<<<<<< HEAD
fun QrShareMdocView(credentialViewModel: CredentialsViewModel, onCancel: () -> Unit) {
=======
fun ShareMdocView(
    credentialViewModel: CredentialsViewModel,
    mdoc: Mdoc,
    onCancel: () -> Unit,
) {
>>>>>>> 10e1b753
    val context = LocalContext.current

    val session by credentialViewModel.session.collectAsState()
    val currentState by credentialViewModel.currState.collectAsState()
    val credentials by credentialViewModel.credentials.collectAsState()
    val error by credentialViewModel.error.collectAsState()
    val bluetoothPermissionsGranted by credentialViewModel.bluetoothPermissionsGranted.collectAsState()

    var isBluetoothEnabled by remember {
        mutableStateOf(getBluetoothManager(context)!!.adapter.isEnabled)
    }
    val launcherMultiplePermissions = rememberLauncherForActivityResult(
        ActivityResultContracts.RequestMultiplePermissions()
    ) { permissionsMap ->
        if (permissionsMap.isNotEmpty()) {
            val areGranted = permissionsMap.values.all { it }
            credentialViewModel.setBluetoothPermissionsGranted(areGranted);

            if (!areGranted) {
                // @TODO: Show dialog
            }
        }
    }

    DisposableEffect(Unit) {
        val receiver = object : BroadcastReceiver() {
            override fun onReceive(context: Context?, intent: Intent?) {
                if (intent?.action == BluetoothAdapter.ACTION_STATE_CHANGED) {
                    val state =
                        intent.getIntExtra(BluetoothAdapter.EXTRA_STATE, BluetoothAdapter.ERROR)
                    when (state) {
                        BluetoothAdapter.STATE_OFF -> isBluetoothEnabled = false
                        BluetoothAdapter.STATE_ON -> isBluetoothEnabled = true
                        else -> {}
                    }
                }
            }
        }
        val filter = IntentFilter(BluetoothAdapter.ACTION_STATE_CHANGED)
        context.registerReceiver(receiver, filter)
        onDispose {
            context.unregisterReceiver(receiver)
        }
    }

    DisposableEffect(Unit) {
        onDispose {
            credentialViewModel.setBluetoothPermissionsGranted(false)
        }
    }

    LaunchedEffect(Unit) {
        checkAndRequestBluetoothPermissions(
            context,
            getPermissions().toTypedArray(),
            launcherMultiplePermissions,
            credentialViewModel
        )
    }
    LaunchedEffect(key1 = bluetoothPermissionsGranted) {
        if (isBluetoothEnabled && bluetoothPermissionsGranted) {
<<<<<<< HEAD
            credentialViewModel.present(getBluetoothManager(context)!!, CredentialPresentData.Qr())
=======
            // We do check for permissions
            @SuppressLint("MissingPermission")
            credentialViewModel.present(getBluetoothManager(context)!!, mdoc)
>>>>>>> 10e1b753
        }
    }

    when (currentState) {
        PresentmentState.UNINITIALIZED ->
            if (credentials.isNotEmpty()) {
                if (!isBluetoothEnabled) {
                    Text(
                        text = "Enable Bluetooth to initialize",
                        fontFamily = Inter,
                        fontWeight = FontWeight.Normal,
                        fontSize = 16.sp,
                        modifier = Modifier.padding(vertical = 20.dp)
                    )
                }
            }
        PresentmentState.ENGAGING_QR_CODE -> {
            if (session!!.getQrHandover().isNotEmpty()) {
                Image(
                    painter = rememberQrBitmapPainter(
                        session!!.getQrHandover(),
                        300.dp,
                    ),
                    contentDescription = "Share QRCode",
                    contentScale = ContentScale.FillBounds,
                )
            }
        }
        PresentmentState.SELECT_NAMESPACES -> {
            Text(
                text = "Selecting namespaces...",
                fontFamily = Inter,
                fontWeight = FontWeight.Normal,
                fontSize = 16.sp,
                modifier = Modifier.padding(vertical = 20.dp)
            )
            ShareMdocSelectiveDisclosureView(
                credentialViewModel = credentialViewModel,
                mdoc = mdoc,
                onCancel = onCancel
            )
        }
        PresentmentState.SUCCESS ->
            Text(
                text = "Successfully presented credential.",
                fontFamily = Inter,
                fontWeight = FontWeight.Normal,
                fontSize = 16.sp,
                modifier = Modifier.padding(vertical = 20.dp)
            )
        PresentmentState.ERROR ->
            Text(
                text = "Error: $error",
                fontFamily = Inter,
                fontWeight = FontWeight.Normal,
                fontSize = 16.sp,
                modifier = Modifier.padding(vertical = 20.dp)
            )
    }
}

@Composable
fun NfcShareMdocView(
    credentialViewModel: CredentialsViewModel,
    onCancel: () -> Unit,
) {
    val context = LocalContext.current

    val session by credentialViewModel.session.collectAsState()
    val currentState by credentialViewModel.currState.collectAsState()
    val credentials by credentialViewModel.credentials.collectAsState()
    val error by credentialViewModel.error.collectAsState()
    val bluetoothPermissionsGranted by credentialViewModel.bluetoothPermissionsGranted.collectAsState()

    var isBluetoothEnabled by remember {
        mutableStateOf(getBluetoothManager(context)!!.adapter.isEnabled)
    }

    val launcherMultiplePermissions = rememberLauncherForActivityResult(
        ActivityResultContracts.RequestMultiplePermissions()
    ) { permissionsMap ->
        if (permissionsMap.isNotEmpty()){
            val areGranted = permissionsMap.values.all { it }
            credentialViewModel.setBluetoothPermissionsGranted(areGranted);

            if (!areGranted) {
                // @TODO: Show dialog
            }
        }
    }

    DisposableEffect(Unit) {

        NfcListenManager.userRequested = true
        NfcPresentationService.shareScreenCallback = { carrierInfo: NegotiatedCarrierInfo ->
            if(isBluetoothEnabled && bluetoothPermissionsGranted) {
                credentialViewModel.viewModelScope.launch {
                    credentialViewModel.present(
                        getBluetoothManager(context)!!,
                        CredentialPresentData.Nfc(carrierInfo)
                    )
                }
            }
        }
        val receiver = object : BroadcastReceiver() {
            override fun onReceive(context: Context?, intent: Intent?) {
                if (intent?.action == BluetoothAdapter.ACTION_STATE_CHANGED) {
                    val state =
                        intent.getIntExtra(BluetoothAdapter.EXTRA_STATE, BluetoothAdapter.ERROR)
                    when (state) {
                        BluetoothAdapter.STATE_OFF -> isBluetoothEnabled = false
                        BluetoothAdapter.STATE_ON -> isBluetoothEnabled = true
                        else -> {}
                    }
                }
            }
        }
        val filter = IntentFilter(BluetoothAdapter.ACTION_STATE_CHANGED)
        context.registerReceiver(receiver, filter)
        onDispose {
            NfcPresentationService.shareScreenCallback = null
            context.unregisterReceiver(receiver)
            NfcListenManager.userRequested = false
        }
    }

    DisposableEffect(Unit) {
        onDispose {
            credentialViewModel.setBluetoothPermissionsGranted(false)
        }
    }

    LaunchedEffect(Unit) {
        checkAndRequestBluetoothPermissions(
            context,
            getPermissions().toTypedArray(),
            launcherMultiplePermissions,
            credentialViewModel
        )
    }

    when (currentState) {
        PresentmentState.UNINITIALIZED ->
            if (credentials.isNotEmpty()) {
                if (!isBluetoothEnabled) {
                    Text(
                        text = "Enable Bluetooth to initialize",
                        fontFamily = Inter,
                        fontWeight = FontWeight.Normal,
                        fontSize = 16.sp,
                        modifier = Modifier.padding(vertical = 20.dp)
                    )
                } else {
                    Text(
                        text = "Please tap the device against a reader.",
                        fontFamily = Inter,
                        fontWeight = FontWeight.Normal,
                        fontSize = 16.sp,
                        modifier = Modifier.padding(vertical = 20.dp)
                    )
                }
            }
        PresentmentState.ENGAGING_QR_CODE -> {
            // Unreachable
        }
        PresentmentState.SELECT_NAMESPACES -> {
            Text(
                text = "Selecting namespaces...",
                fontFamily = Inter,
                fontWeight = FontWeight.Normal,
                fontSize = 16.sp,
                modifier = Modifier.padding(vertical = 20.dp)
            )
            ShareMdocSelectiveDisclosureView(
                credentialViewModel = credentialViewModel,
                onCancel = onCancel
            )
        }
        PresentmentState.SUCCESS ->
            Text(
                text = "Successfully presented credential.",
                fontFamily = Inter,
                fontWeight = FontWeight.Normal,
                fontSize = 16.sp,
                modifier = Modifier.padding(vertical = 20.dp)
            )
        PresentmentState.ERROR ->
            Text(
                text = "Error: $error",
                fontFamily = Inter,
                fontWeight = FontWeight.Normal,
                fontSize = 16.sp,
                modifier = Modifier.padding(vertical = 20.dp)
            )
    }
}


@OptIn(ExperimentalMaterial3Api::class)
@Composable
fun ShareMdocSelectiveDisclosureView(
    credentialViewModel: CredentialsViewModel,
    mdoc: Mdoc,
    onCancel: () -> Unit,
) {
    val itemsRequests by credentialViewModel.itemsRequest.collectAsState()
    val allowedNamespaces by credentialViewModel.allowedNamespaces.collectAsState()

    val selectNamespacesSheetState = rememberModalBottomSheetState(skipPartiallyExpanded = true)

    LaunchedEffect(Unit) {
        itemsRequests.map { itemsRequest ->
            credentialViewModel.addAllAllowedNamespaces(
                itemsRequest.docType,
                itemsRequest.namespaces
            )
        }
    }

    ModalBottomSheet(
        onDismissRequest = {
            onCancel()
        },
        sheetState = selectNamespacesSheetState,
        dragHandle = null,
        containerColor = ColorBase1,
        shape = RoundedCornerShape(8.dp)
    ) {
        Column(
            modifier = Modifier
                .fillMaxWidth()
                .height((LocalConfiguration.current.screenHeightDp * .8f).dp)
                .padding(horizontal = 24.dp)
                .padding(top = 48.dp)
        ) {
            Text(
                buildAnnotatedString {
                    withStyle(style = SpanStyle(color = Color.Blue)) { append("Verifier") }
                    append(" is requesting access to the following information")
                },
                fontFamily = Inter,
                fontWeight = FontWeight.Bold,
                fontSize = 20.sp,
                color = ColorStone950,
                modifier = Modifier.fillMaxWidth().padding(bottom = 12.dp),
                textAlign = TextAlign.Center
            )

            Column(
                modifier =
                        Modifier.fillMaxSize()
                                .verticalScroll(rememberScrollState())
                                .weight(weight = 1f, fill = false)
            ) {
                itemsRequests.map { itemsRequest ->
                    Column {
                        itemsRequest.namespaces.map { namespaceSpec ->
                            Column {
                                Text(
                                    text = namespaceSpec.key,
                                    fontFamily = Inter,
                                    fontWeight = FontWeight.SemiBold,
                                    fontSize = 18.sp,
                                    color = ColorStone950,
                                    modifier = Modifier.padding(top = 16.dp)
                                )
                                namespaceSpec.value.forEach { namespace ->
                                    ShareMdocSelectiveDisclosureNamespaceItem(
                                        namespace = namespace,
                                        isChecked =
                                                allowedNamespaces[itemsRequest.docType]
                                                        ?.get(namespaceSpec.key)
                                                        ?.contains(namespace.key)
                                                        ?: false,
                                        onCheck = { _ ->
                                            credentialViewModel.toggleAllowedNamespace(
                                                    itemsRequest.docType,
                                                    namespaceSpec.key,
                                                    namespace.key
                                            )
                                        }
                                    )
                                }
                            }
                        }
                    }
                }
            }

            Row(
                modifier = Modifier
                    .fillMaxWidth()
                    .padding(vertical = 12.dp)
                    .navigationBarsPadding(),
                horizontalArrangement = Arrangement.spacedBy(8.dp),
            ) {
                Button(
                    onClick = { onCancel() },
                    shape = RoundedCornerShape(6.dp),
                    colors =
                            ButtonDefaults.buttonColors(
                                    containerColor = Color.Transparent,
                                    contentColor = ColorStone950,
                            ),
                    modifier = Modifier
                        .fillMaxWidth()
                        .border(
                            width = 1.dp,
                            color = ColorStone300,
                            shape = RoundedCornerShape(6.dp)
                        )
                        .weight(1f)
                ) {
                    Text(
                        text = "Cancel",
                        fontFamily = Inter,
                        fontWeight = FontWeight.SemiBold,
                        color = ColorStone950,
                    )
                }

                Button(
                    onClick = {
                        try {
                            credentialViewModel.submitNamespaces(allowedNamespaces, mdoc)
                        } catch (e: Error) {
                            Log.e("SelectiveDisclosureView", e.stackTraceToString())
                        }
                    },
                    shape = RoundedCornerShape(6.dp),
                    colors = ButtonDefaults.buttonColors(containerColor = ColorEmerald900),
                    modifier = Modifier
                        .fillMaxWidth()
                        .background(
                            color = ColorEmerald900,
                            shape = RoundedCornerShape(6.dp),
                        )
                        .weight(1f)
                ) {
                    Text(
                        text = "Approve",
                        fontFamily = Inter,
                        fontWeight = FontWeight.SemiBold,
                        color = ColorBase50,
                    )
                }
            }
        }
    }
}

@Composable
fun ShareMdocSelectiveDisclosureNamespaceItem(
    namespace: Map.Entry<String, Boolean>,
    isChecked: Boolean,
    onCheck: (Boolean) -> Unit
) {
    Row(
        verticalAlignment = Alignment.CenterVertically,
        modifier = Modifier.fillMaxSize().padding(horizontal = 8.dp)
    ) {
        Checkbox(
            isChecked,
            onCheckedChange = onCheck,
            enabled = true,
            colors = CheckboxDefaults.colors(
                checkedColor = ColorBlue600,
                uncheckedColor = ColorStone300,
            )
        )
        Text(
            text = namespace.key,
            fontFamily = Inter,
            fontWeight = FontWeight.SemiBold,
            fontSize = 18.sp,
            color = ColorStone950,
            modifier = Modifier.weight(1f)
        )
    }
}<|MERGE_RESOLUTION|>--- conflicted
+++ resolved
@@ -58,12 +58,9 @@
 import com.spruceid.mobile.sdk.PresentmentState
 import com.spruceid.mobile.sdk.getBluetoothManager
 import com.spruceid.mobile.sdk.getPermissions
-<<<<<<< HEAD
+import com.spruceid.mobile.sdk.rs.Mdoc
 import com.spruceid.mobile.sdk.nfc.NfcListenManager
 import com.spruceid.mobile.sdk.rs.NegotiatedCarrierInfo
-=======
-import com.spruceid.mobile.sdk.rs.Mdoc
->>>>>>> 10e1b753
 import com.spruceid.mobilesdkexample.rememberQrBitmapPainter
 import com.spruceid.mobilesdkexample.ui.theme.ColorBase1
 import com.spruceid.mobilesdkexample.ui.theme.ColorBase50
@@ -76,15 +73,11 @@
 import kotlinx.coroutines.*
 
 @Composable
-<<<<<<< HEAD
-fun QrShareMdocView(credentialViewModel: CredentialsViewModel, onCancel: () -> Unit) {
-=======
-fun ShareMdocView(
+fun QrShareMdocView(
     credentialViewModel: CredentialsViewModel,
     mdoc: Mdoc,
     onCancel: () -> Unit,
 ) {
->>>>>>> 10e1b753
     val context = LocalContext.current
 
     val session by credentialViewModel.session.collectAsState()
@@ -95,18 +88,6 @@
 
     var isBluetoothEnabled by remember {
         mutableStateOf(getBluetoothManager(context)!!.adapter.isEnabled)
-    }
-    val launcherMultiplePermissions = rememberLauncherForActivityResult(
-        ActivityResultContracts.RequestMultiplePermissions()
-    ) { permissionsMap ->
-        if (permissionsMap.isNotEmpty()) {
-            val areGranted = permissionsMap.values.all { it }
-            credentialViewModel.setBluetoothPermissionsGranted(areGranted);
-
-            if (!areGranted) {
-                // @TODO: Show dialog
-            }
-        }
     }
 
     DisposableEffect(Unit) {
@@ -130,31 +111,14 @@
         }
     }
 
-    DisposableEffect(Unit) {
-        onDispose {
-            credentialViewModel.setBluetoothPermissionsGranted(false)
-        }
-    }
-
-    LaunchedEffect(Unit) {
-        checkAndRequestBluetoothPermissions(
-            context,
-            getPermissions().toTypedArray(),
-            launcherMultiplePermissions,
-            credentialViewModel
-        )
-    }
     LaunchedEffect(key1 = bluetoothPermissionsGranted) {
         if (isBluetoothEnabled && bluetoothPermissionsGranted) {
-<<<<<<< HEAD
-            credentialViewModel.present(getBluetoothManager(context)!!, CredentialPresentData.Qr())
-=======
             // We do check for permissions
             @SuppressLint("MissingPermission")
-            credentialViewModel.present(getBluetoothManager(context)!!, mdoc)
->>>>>>> 10e1b753
-        }
-    }
+            credentialViewModel.present(getBluetoothManager(context)!!, mdoc, CredentialPresentData.Qr())
+        }
+    }
+
 
     when (currentState) {
         PresentmentState.UNINITIALIZED ->
@@ -217,6 +181,7 @@
 @Composable
 fun NfcShareMdocView(
     credentialViewModel: CredentialsViewModel,
+    mdoc: Mdoc,
     onCancel: () -> Unit,
 ) {
     val context = LocalContext.current
@@ -231,27 +196,16 @@
         mutableStateOf(getBluetoothManager(context)!!.adapter.isEnabled)
     }
 
-    val launcherMultiplePermissions = rememberLauncherForActivityResult(
-        ActivityResultContracts.RequestMultiplePermissions()
-    ) { permissionsMap ->
-        if (permissionsMap.isNotEmpty()){
-            val areGranted = permissionsMap.values.all { it }
-            credentialViewModel.setBluetoothPermissionsGranted(areGranted);
-
-            if (!areGranted) {
-                // @TODO: Show dialog
-            }
-        }
-    }
-
     DisposableEffect(Unit) {
 
         NfcListenManager.userRequested = true
         NfcPresentationService.shareScreenCallback = { carrierInfo: NegotiatedCarrierInfo ->
             if(isBluetoothEnabled && bluetoothPermissionsGranted) {
                 credentialViewModel.viewModelScope.launch {
+                    @SuppressLint("MissingPermission")
                     credentialViewModel.present(
                         getBluetoothManager(context)!!,
+                        mdoc,
                         CredentialPresentData.Nfc(carrierInfo)
                     )
                 }
@@ -279,21 +233,6 @@
         }
     }
 
-    DisposableEffect(Unit) {
-        onDispose {
-            credentialViewModel.setBluetoothPermissionsGranted(false)
-        }
-    }
-
-    LaunchedEffect(Unit) {
-        checkAndRequestBluetoothPermissions(
-            context,
-            getPermissions().toTypedArray(),
-            launcherMultiplePermissions,
-            credentialViewModel
-        )
-    }
-
     when (currentState) {
         PresentmentState.UNINITIALIZED ->
             if (credentials.isNotEmpty()) {
@@ -328,6 +267,7 @@
             )
             ShareMdocSelectiveDisclosureView(
                 credentialViewModel = credentialViewModel,
+                mdoc = mdoc,
                 onCancel = onCancel
             )
         }
