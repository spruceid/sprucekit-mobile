package com.spruceid.mobilesdkexample.credentials

import android.R
import android.annotation.SuppressLint
import android.bluetooth.BluetoothAdapter
import android.content.BroadcastReceiver
import android.content.Context
import android.content.Intent
import android.content.IntentFilter
import android.util.Log
import androidx.activity.compose.rememberLauncherForActivityResult
import androidx.activity.result.contract.ActivityResultContracts
import androidx.compose.foundation.BorderStroke
import androidx.compose.foundation.Image
import androidx.compose.foundation.background
import androidx.compose.foundation.border
import androidx.compose.foundation.layout.Arrangement
import androidx.compose.foundation.layout.Column
import androidx.compose.foundation.layout.Row
import androidx.compose.foundation.layout.fillMaxSize
import androidx.compose.foundation.layout.fillMaxWidth
import androidx.compose.foundation.layout.height
import androidx.compose.foundation.layout.navigationBarsPadding
import androidx.compose.foundation.layout.padding
import androidx.compose.foundation.layout.size
import androidx.compose.foundation.rememberScrollState
import androidx.compose.foundation.shape.RoundedCornerShape
import androidx.compose.foundation.verticalScroll
import androidx.compose.material.icons.Icons
import androidx.compose.material.icons.filled.Refresh
import androidx.compose.material3.Button
import androidx.compose.material3.ButtonDefaults
import androidx.compose.material3.Checkbox
import androidx.compose.material3.CheckboxDefaults
import androidx.compose.material3.ExperimentalMaterial3Api
import androidx.compose.material3.Icon
import androidx.compose.material3.ModalBottomSheet
import androidx.compose.material3.Text
import androidx.compose.material3.rememberModalBottomSheetState
import androidx.compose.runtime.Composable
import androidx.compose.runtime.DisposableEffect
import androidx.compose.runtime.LaunchedEffect
import androidx.compose.runtime.collectAsState
import androidx.compose.runtime.currentComposer
import androidx.compose.runtime.currentRecomposeScope
import androidx.compose.runtime.getValue
import androidx.compose.runtime.key
import androidx.compose.runtime.mutableIntStateOf
import androidx.compose.runtime.mutableStateOf
import androidx.compose.runtime.remember
import androidx.compose.runtime.setValue
import androidx.compose.ui.Alignment
import androidx.compose.ui.Modifier
import androidx.compose.ui.graphics.Color
import androidx.compose.ui.layout.ContentScale
import androidx.compose.ui.platform.LocalConfiguration
import androidx.compose.ui.platform.LocalContext
import androidx.compose.ui.text.SpanStyle
import androidx.compose.ui.text.buildAnnotatedString
import androidx.compose.ui.text.font.FontWeight
import androidx.compose.ui.text.style.TextAlign
import androidx.compose.ui.text.withStyle
import androidx.compose.ui.unit.dp
import androidx.compose.ui.unit.sp
import androidx.lifecycle.viewModelScope
import com.spruceid.mobile.sdk.CredentialPresentData
import com.spruceid.mobile.sdk.CredentialsViewModel
import com.spruceid.mobile.sdk.PresentmentState
import com.spruceid.mobile.sdk.getBluetoothManager
import com.spruceid.mobile.sdk.getPermissions
import com.spruceid.mobile.sdk.rs.Mdoc
import com.spruceid.mobile.sdk.nfc.NfcListenManager
import com.spruceid.mobile.sdk.rs.NegotiatedCarrierInfo
import com.spruceid.mobilesdkexample.rememberQrBitmapPainter
import com.spruceid.mobilesdkexample.ui.theme.ColorBase1
import com.spruceid.mobilesdkexample.ui.theme.ColorBase50
import com.spruceid.mobilesdkexample.ui.theme.ColorBlue600
import com.spruceid.mobilesdkexample.ui.theme.ColorEmerald900
import com.spruceid.mobilesdkexample.ui.theme.ColorStone300
import com.spruceid.mobilesdkexample.ui.theme.ColorStone950
import com.spruceid.mobilesdkexample.ui.theme.Inter
import com.spruceid.mobilesdkexample.utils.checkAndRequestBluetoothPermissions
import kotlinx.coroutines.*

@Composable
fun QrShareMdocView(
    credentialViewModel: CredentialsViewModel,
    mdoc: Mdoc,
    onCancel: () -> Unit,
) {
    val context = LocalContext.current
    val qrCodeUri by credentialViewModel.qrCodeUri.collectAsState()
    val currentState by credentialViewModel.currState.collectAsState()
    val credentials by credentialViewModel.credentials.collectAsState()
    val error by credentialViewModel.error.collectAsState()
    val bluetoothPermissionsGranted by credentialViewModel.bluetoothPermissionsGranted.collectAsState()
    var forceRefresh by remember { mutableStateOf(true) }

    var isBluetoothEnabled by remember {
        mutableStateOf(getBluetoothManager(context)!!.adapter.isEnabled)
    }

    DisposableEffect(Unit) {
        val receiver = object : BroadcastReceiver() {
            override fun onReceive(context: Context?, intent: Intent?) {
                if (intent?.action == BluetoothAdapter.ACTION_STATE_CHANGED) {
                    val state =
                        intent.getIntExtra(BluetoothAdapter.EXTRA_STATE, BluetoothAdapter.ERROR)
                    when (state) {
                        BluetoothAdapter.STATE_OFF -> isBluetoothEnabled = false
                        BluetoothAdapter.STATE_ON -> isBluetoothEnabled = true
                        else -> {}
                    }
                }
            }
        }
        val filter = IntentFilter(BluetoothAdapter.ACTION_STATE_CHANGED)
        context.registerReceiver(receiver, filter)
        onDispose {
            context.unregisterReceiver(receiver)
        }
    }

<<<<<<< HEAD
    LaunchedEffect(key1 = bluetoothPermissionsGranted) {
        if (isBluetoothEnabled && bluetoothPermissionsGranted) {
            // We do check for permissions
            @SuppressLint("MissingPermission")
            credentialViewModel.present(getBluetoothManager(context)!!, mdoc, CredentialPresentData.Qr())
=======
    DisposableEffect(Unit) {
        onDispose {
            credentialViewModel.setBluetoothPermissionsGranted(false)
            // Clean up BLE connection when leaving the screen
            credentialViewModel.cancel()
>>>>>>> c57d2055
        }
    }


    when (currentState) {
        PresentmentState.UNINITIALIZED -> {
            LaunchedEffect(Unit, forceRefresh) {
                checkAndRequestBluetoothPermissions(
                    context,
                    getPermissions().toTypedArray(),
                    launcherMultiplePermissions,
                    credentialViewModel
                )
            }

            LaunchedEffect(key1 = bluetoothPermissionsGranted, forceRefresh) {
                if (isBluetoothEnabled && bluetoothPermissionsGranted) {
                    // We do check for permissions
                    @SuppressLint("MissingPermission")
                    credentialViewModel.present(getBluetoothManager(context)!!, mdoc)
                }
            }
            if (credentials.isNotEmpty()) {
                if (!isBluetoothEnabled) {
                    Text(
                        text = "Enable Bluetooth to initialize",
                        fontFamily = Inter,
                        fontWeight = FontWeight.Normal,
                        fontSize = 16.sp,
                        modifier = Modifier.padding(vertical = 20.dp)
                    )
                }
            }
<<<<<<< HEAD
        PresentmentState.ENGAGING_QR_CODE -> {
            if (session!!.getQrHandover().isNotEmpty()) {
                Image(
                    painter = rememberQrBitmapPainter(
                        session!!.getQrHandover(),
=======
        }

        PresentmentState.TIMEOUT -> {
            Row(
                verticalAlignment = Alignment.CenterVertically,
                horizontalArrangement = Arrangement.Center,
                modifier = Modifier
                    .padding(horizontal = 16.dp, vertical = 48.dp),
            ) {
                Button(
                    onClick = {
                        onCancel()
                        forceRefresh = !forceRefresh
                    },
                    colors = ButtonDefaults.buttonColors(containerColor = Color.Transparent),
                    border = BorderStroke(width = 1.dp, color = Color.Black)
                ) {
                    Icon(
                        imageVector = Icons.Default.Refresh,
                        contentDescription = "Refresh the QR Code",
                        modifier = Modifier
                            .size(24.dp),
                        tint = Color.Black,
                    )
                    Text(
                        text = "Refresh QR Code",
                        fontFamily = Inter,
                        fontWeight = FontWeight.Normal,
                        fontSize = 16.sp,
                        modifier = Modifier.padding(vertical = 12.dp, horizontal = 4.dp),
                        color = Color.Black,
                    )
                }
            }
        }

        PresentmentState.ENGAGING_QR_CODE -> {
            if (qrCodeUri.isNotEmpty()) {
                Image(
                    painter = rememberQrBitmapPainter(
                        qrCodeUri,
>>>>>>> c57d2055
                        300.dp,
                    ),
                    contentDescription = "Share QRCode",
                    contentScale = ContentScale.FillBounds,
                )
            }
        }
        PresentmentState.SELECT_NAMESPACES -> {
            Text(
                text = "Selecting namespaces...",
                fontFamily = Inter,
                fontWeight = FontWeight.Normal,
                fontSize = 16.sp,
                modifier = Modifier.padding(vertical = 20.dp)
            )
            ShareMdocSelectiveDisclosureView(
                credentialViewModel = credentialViewModel,
                mdoc = mdoc,
                onCancel = onCancel
            )
        }
        PresentmentState.SUCCESS ->
            Text(
                text = "Successfully presented credential.",
                fontFamily = Inter,
                fontWeight = FontWeight.Normal,
                fontSize = 16.sp,
                modifier = Modifier.padding(vertical = 20.dp)
            )
        PresentmentState.ERROR ->
            Text(
                text = "Error: $error",
                fontFamily = Inter,
                fontWeight = FontWeight.Normal,
                fontSize = 16.sp,
                modifier = Modifier.padding(vertical = 20.dp)
            )
    }
}

@Composable
fun NfcShareMdocView(
    credentialViewModel: CredentialsViewModel,
    mdoc: Mdoc,
    onCancel: () -> Unit,
) {
    val context = LocalContext.current

    val session by credentialViewModel.session.collectAsState()
    val currentState by credentialViewModel.currState.collectAsState()
    val credentials by credentialViewModel.credentials.collectAsState()
    val error by credentialViewModel.error.collectAsState()
    val bluetoothPermissionsGranted by credentialViewModel.bluetoothPermissionsGranted.collectAsState()

    var isBluetoothEnabled by remember {
        mutableStateOf(getBluetoothManager(context)!!.adapter.isEnabled)
    }

    DisposableEffect(Unit) {

        NfcListenManager.userRequested = true
        NfcPresentationService.shareScreenCallback = { carrierInfo: NegotiatedCarrierInfo ->
            if(isBluetoothEnabled && bluetoothPermissionsGranted) {
                credentialViewModel.viewModelScope.launch {
                    @SuppressLint("MissingPermission")
                    credentialViewModel.present(
                        getBluetoothManager(context)!!,
                        mdoc,
                        CredentialPresentData.Nfc(carrierInfo)
                    )
                }
            }
        }
        val receiver = object : BroadcastReceiver() {
            override fun onReceive(context: Context?, intent: Intent?) {
                if (intent?.action == BluetoothAdapter.ACTION_STATE_CHANGED) {
                    val state =
                        intent.getIntExtra(BluetoothAdapter.EXTRA_STATE, BluetoothAdapter.ERROR)
                    when (state) {
                        BluetoothAdapter.STATE_OFF -> isBluetoothEnabled = false
                        BluetoothAdapter.STATE_ON -> isBluetoothEnabled = true
                        else -> {}
                    }
                }
            }
        }
        val filter = IntentFilter(BluetoothAdapter.ACTION_STATE_CHANGED)
        context.registerReceiver(receiver, filter)
        onDispose {
            NfcPresentationService.shareScreenCallback = null
            context.unregisterReceiver(receiver)
            NfcListenManager.userRequested = false
        }
    }

    when (currentState) {
        PresentmentState.UNINITIALIZED ->
            if (credentials.isNotEmpty()) {
                if (!isBluetoothEnabled) {
                    Text(
                        text = "Enable Bluetooth to initialize",
                        fontFamily = Inter,
                        fontWeight = FontWeight.Normal,
                        fontSize = 16.sp,
                        modifier = Modifier.padding(vertical = 20.dp)
                    )
                } else {
                    Text(
                        text = "Please tap the device against a reader.",
                        fontFamily = Inter,
                        fontWeight = FontWeight.Normal,
                        fontSize = 16.sp,
                        modifier = Modifier.padding(vertical = 20.dp)
                    )
                }
            }
        PresentmentState.ENGAGING_QR_CODE -> {
            // Unreachable
        }
        PresentmentState.SELECT_NAMESPACES -> {
            Text(
                text = "Selecting namespaces...",
                fontFamily = Inter,
                fontWeight = FontWeight.Normal,
                fontSize = 16.sp,
                modifier = Modifier.padding(vertical = 20.dp)
            )
            ShareMdocSelectiveDisclosureView(
                credentialViewModel = credentialViewModel,
                mdoc = mdoc,
                onCancel = onCancel
            )
        }
        PresentmentState.SUCCESS ->
            Text(
                text = "Successfully presented credential.",
                fontFamily = Inter,
                fontWeight = FontWeight.Normal,
                fontSize = 16.sp,
                modifier = Modifier.padding(vertical = 20.dp)
            )
        PresentmentState.ERROR ->
            Text(
                text = "Error: $error",
                fontFamily = Inter,
                fontWeight = FontWeight.Normal,
                fontSize = 16.sp,
                modifier = Modifier.padding(vertical = 20.dp)
            )
    }
}


@OptIn(ExperimentalMaterial3Api::class)
@Composable
fun ShareMdocSelectiveDisclosureView(
    credentialViewModel: CredentialsViewModel,
    mdoc: Mdoc,
    onCancel: () -> Unit,
) {
    val itemsRequests by credentialViewModel.itemsRequest.collectAsState()
    val allowedNamespaces by credentialViewModel.allowedNamespaces.collectAsState()

    val selectNamespacesSheetState = rememberModalBottomSheetState(skipPartiallyExpanded = true)

    LaunchedEffect(Unit) {
        itemsRequests.map { itemsRequest ->
            credentialViewModel.addAllAllowedNamespaces(
                itemsRequest.docType,
                itemsRequest.namespaces
            )
        }
    }

    ModalBottomSheet(
        onDismissRequest = {
            onCancel()
        },
        sheetState = selectNamespacesSheetState,
        dragHandle = null,
        containerColor = ColorBase1,
        shape = RoundedCornerShape(8.dp)
    ) {
        Column(
            modifier = Modifier
                .fillMaxWidth()
                .height((LocalConfiguration.current.screenHeightDp * .8f).dp)
                .padding(horizontal = 24.dp)
                .padding(top = 48.dp)
        ) {
            Text(
                buildAnnotatedString {
                    withStyle(style = SpanStyle(color = Color.Blue)) { append("Verifier") }
                    append(" is requesting access to the following information")
                },
                fontFamily = Inter,
                fontWeight = FontWeight.Bold,
                fontSize = 20.sp,
                color = ColorStone950,
                modifier = Modifier.fillMaxWidth().padding(bottom = 12.dp),
                textAlign = TextAlign.Center
            )

            Column(
                modifier =
                        Modifier.fillMaxSize()
                                .verticalScroll(rememberScrollState())
                                .weight(weight = 1f, fill = false)
            ) {
                itemsRequests.map { itemsRequest ->
                    Column {
                        itemsRequest.namespaces.map { namespaceSpec ->
                            Column {
                                Text(
                                    text = namespaceSpec.key,
                                    fontFamily = Inter,
                                    fontWeight = FontWeight.SemiBold,
                                    fontSize = 18.sp,
                                    color = ColorStone950,
                                    modifier = Modifier.padding(top = 16.dp)
                                )
                                namespaceSpec.value.forEach { namespace ->
                                    ShareMdocSelectiveDisclosureNamespaceItem(
                                        namespace = namespace,
                                        isChecked =
                                                allowedNamespaces[itemsRequest.docType]
                                                        ?.get(namespaceSpec.key)
                                                        ?.contains(namespace.key)
                                                        ?: false,
                                        onCheck = { _ ->
                                            credentialViewModel.toggleAllowedNamespace(
                                                    itemsRequest.docType,
                                                    namespaceSpec.key,
                                                    namespace.key
                                            )
                                        }
                                    )
                                }
                            }
                        }
                    }
                }
            }

            Row(
                modifier = Modifier
                    .fillMaxWidth()
                    .padding(vertical = 12.dp)
                    .navigationBarsPadding(),
                horizontalArrangement = Arrangement.spacedBy(8.dp),
            ) {
                Button(
                    onClick = { onCancel() },
                    shape = RoundedCornerShape(6.dp),
                    colors =
                            ButtonDefaults.buttonColors(
                                    containerColor = Color.Transparent,
                                    contentColor = ColorStone950,
                            ),
                    modifier = Modifier
                        .fillMaxWidth()
                        .border(
                            width = 1.dp,
                            color = ColorStone300,
                            shape = RoundedCornerShape(6.dp)
                        )
                        .weight(1f)
                ) {
                    Text(
                        text = "Cancel",
                        fontFamily = Inter,
                        fontWeight = FontWeight.SemiBold,
                        color = ColorStone950,
                    )
                }

                Button(
                    onClick = {
                        try {
                            credentialViewModel.submitNamespaces(allowedNamespaces)
                        } catch (e: Error) {
                            Log.e("SelectiveDisclosureView", e.stackTraceToString())
                        }
                    },
                    shape = RoundedCornerShape(6.dp),
                    colors = ButtonDefaults.buttonColors(containerColor = ColorEmerald900),
                    modifier = Modifier
                        .fillMaxWidth()
                        .background(
                            color = ColorEmerald900,
                            shape = RoundedCornerShape(6.dp),
                        )
                        .weight(1f)
                ) {
                    Text(
                        text = "Approve",
                        fontFamily = Inter,
                        fontWeight = FontWeight.SemiBold,
                        color = ColorBase50,
                    )
                }
            }
        }
    }
}

@Composable
fun ShareMdocSelectiveDisclosureNamespaceItem(
    namespace: Map.Entry<String, Boolean>,
    isChecked: Boolean,
    onCheck: (Boolean) -> Unit
) {
    Row(
        verticalAlignment = Alignment.CenterVertically,
        modifier = Modifier.fillMaxSize().padding(horizontal = 8.dp)
    ) {
        Checkbox(
            isChecked,
            onCheckedChange = onCheck,
            enabled = true,
            colors = CheckboxDefaults.colors(
                checkedColor = ColorBlue600,
                uncheckedColor = ColorStone300,
            )
        )
        Text(
            text = namespace.key,
            fontFamily = Inter,
            fontWeight = FontWeight.SemiBold,
            fontSize = 18.sp,
            color = ColorStone950,
            modifier = Modifier.weight(1f)
        )
    }
}<|MERGE_RESOLUTION|>--- conflicted
+++ resolved
@@ -79,7 +79,6 @@
 import com.spruceid.mobilesdkexample.ui.theme.ColorStone300
 import com.spruceid.mobilesdkexample.ui.theme.ColorStone950
 import com.spruceid.mobilesdkexample.ui.theme.Inter
-import com.spruceid.mobilesdkexample.utils.checkAndRequestBluetoothPermissions
 import kotlinx.coroutines.*
 
 @Composable
@@ -121,33 +120,8 @@
         }
     }
 
-<<<<<<< HEAD
-    LaunchedEffect(key1 = bluetoothPermissionsGranted) {
-        if (isBluetoothEnabled && bluetoothPermissionsGranted) {
-            // We do check for permissions
-            @SuppressLint("MissingPermission")
-            credentialViewModel.present(getBluetoothManager(context)!!, mdoc, CredentialPresentData.Qr())
-=======
-    DisposableEffect(Unit) {
-        onDispose {
-            credentialViewModel.setBluetoothPermissionsGranted(false)
-            // Clean up BLE connection when leaving the screen
-            credentialViewModel.cancel()
->>>>>>> c57d2055
-        }
-    }
-
-
     when (currentState) {
         PresentmentState.UNINITIALIZED -> {
-            LaunchedEffect(Unit, forceRefresh) {
-                checkAndRequestBluetoothPermissions(
-                    context,
-                    getPermissions().toTypedArray(),
-                    launcherMultiplePermissions,
-                    credentialViewModel
-                )
-            }
 
             LaunchedEffect(key1 = bluetoothPermissionsGranted, forceRefresh) {
                 if (isBluetoothEnabled && bluetoothPermissionsGranted) {
@@ -167,13 +141,6 @@
                     )
                 }
             }
-<<<<<<< HEAD
-        PresentmentState.ENGAGING_QR_CODE -> {
-            if (session!!.getQrHandover().isNotEmpty()) {
-                Image(
-                    painter = rememberQrBitmapPainter(
-                        session!!.getQrHandover(),
-=======
         }
 
         PresentmentState.TIMEOUT -> {
@@ -215,7 +182,6 @@
                 Image(
                     painter = rememberQrBitmapPainter(
                         qrCodeUri,
->>>>>>> c57d2055
                         300.dp,
                     ),
                     contentDescription = "Share QRCode",
@@ -264,7 +230,6 @@
 ) {
     val context = LocalContext.current
 
-    val session by credentialViewModel.session.collectAsState()
     val currentState by credentialViewModel.currState.collectAsState()
     val credentials by credentialViewModel.credentials.collectAsState()
     val error by credentialViewModel.error.collectAsState()
@@ -334,6 +299,24 @@
             }
         PresentmentState.ENGAGING_QR_CODE -> {
             // Unreachable
+        }
+        PresentmentState.TIMEOUT -> {
+            Row(
+                verticalAlignment = Alignment.CenterVertically,
+                horizontalArrangement = Arrangement.Center,
+                modifier = Modifier
+                    .padding(horizontal = 16.dp, vertical = 48.dp),
+            ) {
+                Text(
+                    text = "Failed to establish link to reader.\nPlease try again.",
+                    fontFamily = Inter,
+                    fontWeight = FontWeight.Normal,
+                    fontSize = 16.sp,
+                    modifier = Modifier.padding(vertical = 12.dp, horizontal = 4.dp),
+                    color = Color.Black,
+                    textAlign = TextAlign.Center,
+                )
+            }
         }
         PresentmentState.SELECT_NAMESPACES -> {
             Text(
