--- conflicted
+++ resolved
@@ -21,21 +21,12 @@
     // }
     publications {
         // This command must be commented on when releasing a new version.
-<<<<<<< HEAD
         create<MavenPublication>("debug") {
            groupId = "com.spruceid.mobile.sdk"
            artifactId = "mobilesdk"
            version = System.getenv("VERSION")
          afterEvaluate { from(components["release"]) }
         }
-=======
-        // create<MavenPublication>("debug") {
-        //    groupId = "com.spruceid.mobile.sdk"
-        //    artifactId = "mobilesdk"
-        //    version = System.getenv("VERSION")
-        //  afterEvaluate { from(components["release"]) }
-        // }
->>>>>>> 6cfab684
 
         // Creates a Maven publication called "release".
         create<MavenPublication>("release") {
