--- conflicted
+++ resolved
@@ -37,6 +37,7 @@
     var bleManager: Transport? = null
     lateinit var deviceEngagementData: DeviceEngagementData
 
+    @RequiresPermission(Manifest.permission.BLUETOOTH_CONNECT)
     fun initialize(presentationData: CredentialPresentData = CredentialPresentData.Qr()) {
 
         when (presentationData) {
@@ -49,36 +50,8 @@
             }
         }
 
-<<<<<<< HEAD
         try {
             session = initializeMdlPresentationFromBytes(this.mdoc, deviceEngagementData)
-
-            this.bleManager = Transport(this.bluetoothManager)
-            this.bleManager!!.initialize(
-                "Holder",
-                this.uuid,
-                "BLE",
-                "Central",
-                session!!.getBleIdent(),
-                ::updateRequestData,
-                context,
-                callback
-            )
-
-            // Set the callback to the transport BLE client holder callback.
-            callback = this.bleManager!!.transportBLE.transportBleCentralClientHolder.callback
-
-            // Only when the Device engagement type is QR do we
-            // require the `engagingQRCode`
-            if (deviceEngagementData is DeviceEngagementData.Qr && callback != null) {
-                callback!!.update(mapOf(Pair("engagingQRCode", session!!.getQrHandover())))
-            }
-
-=======
-    @RequiresPermission(Manifest.permission.BLUETOOTH_CONNECT)
-    fun initialize() {
-        try {
-            session = initializeMdlPresentationFromBytes(this.mdoc, uuid.toString())
             this.bleManager = Transport(this.bluetoothManager, context)
             this.bleManager!!
                 .initialize(
@@ -90,8 +63,15 @@
                     ::updateRequestData,
                     callback
                 )
-            this.callback.update(mapOf(Pair("engagingQRCode", session!!.getQrCodeUri())))
->>>>>>> 947a8d20
+
+            // Set the callback to the transport BLE client holder callback.
+            callback = this.bleManager!!.transportBLE.transportBleCentralClient.callback
+
+            // Only when the Device engagement type is QR do we
+            // require the `engagingQRCode`
+            if (deviceEngagementData is DeviceEngagementData.Qr && callback != null) {
+                callback!!.update(mapOf(Pair("engagingQRCode", session!!.getQrHandover())))
+            }
         } catch (e: Error) {
             Log.e("IsoMdlPresentation.constructor", e.toString())
         }
