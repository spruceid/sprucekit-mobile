package com.spruceid.mobile.sdk

import android.Manifest
import android.app.Application
import android.bluetooth.BluetoothManager
import android.util.Log
import androidx.annotation.RequiresPermission
import androidx.lifecycle.AndroidViewModel
import com.spruceid.mobile.sdk.ble.Transport
import com.spruceid.mobile.sdk.rs.CryptoCurveUtils
import com.spruceid.mobile.sdk.rs.DeviceEngagementData
import com.spruceid.mobile.sdk.rs.ItemsRequest
import com.spruceid.mobile.sdk.rs.MdlPresentationSession
import com.spruceid.mobile.sdk.rs.Mdoc
import com.spruceid.mobile.sdk.rs.ParsedCredential
import com.spruceid.mobile.sdk.rs.initializeMdlPresentationFromBytes
import kotlinx.coroutines.flow.MutableStateFlow
import kotlinx.coroutines.flow.asStateFlow
import java.security.KeyStore
import java.security.Signature
import java.util.UUID

class CredentialsViewModel(application: Application) : AndroidViewModel(application) {

    private val _credentials = MutableStateFlow<ArrayList<ParsedCredential>>(arrayListOf())
    val credentials = _credentials.asStateFlow()

    private val _currState = MutableStateFlow(PresentmentState.UNINITIALIZED)
    val currState = _currState.asStateFlow()

    private val _session = MutableStateFlow<MdlPresentationSession?>(null)
    val session = _session.asStateFlow()

    private val _error = MutableStateFlow<Error?>(null)
    val error = _error.asStateFlow()

    private val _itemsRequests = MutableStateFlow<List<ItemsRequest>>(listOf())
    val itemsRequest = _itemsRequests.asStateFlow()

    private val _bluetoothPermissionsGranted = MutableStateFlow<Boolean>(false)
    val bluetoothPermissionsGranted = _bluetoothPermissionsGranted.asStateFlow()
    fun setBluetoothPermissionsGranted(granted: Boolean) {
        _bluetoothPermissionsGranted.value = granted
    }

    private val _allowedNamespaces =
        MutableStateFlow<Map<String, Map<String, List<String>>>>(
            mapOf(
                Pair(
                    "org.iso.18013.5.1.mDL",
                    mapOf(
                        Pair("org.iso.18013.5.1", listOf()),
                        Pair("org.iso.18013.5.1.aamva", listOf())
                    )
                )
            )
        )
    val allowedNamespaces = _allowedNamespaces.asStateFlow()

    private val _uuid = MutableStateFlow<UUID>(UUID.randomUUID())

    private val _transport = MutableStateFlow<Transport?>(null)

    fun storeCredential(credential: ParsedCredential) {
        _credentials.value.add(credential)
    }

    fun toggleAllowedNamespace(docType: String, specName: String, fieldName: String) {
        val allowedForSpec = _allowedNamespaces.value[docType]!![specName]
        if (!allowedForSpec!!.contains(fieldName)) {
            _allowedNamespaces.value = _allowedNamespaces.value.toMutableMap().apply {
                this[docType] = this[docType]?.toMutableMap()?.apply {
                    this[specName] = (this[specName] ?: emptyList()) + fieldName
                } ?: mapOf(specName to listOf(fieldName))
            }
        } else {
            _allowedNamespaces.value = _allowedNamespaces.value.toMutableMap().apply {
                this[docType] = this[docType]?.toMutableMap()?.apply {
                    this[specName] = this[specName]?.filter { it != fieldName } ?: emptyList()
                } ?: mapOf(specName to listOf())
            }
        }
    }

    fun addAllAllowedNamespaces(
        docType: String,
        namespace: Map<String, Map<String, Boolean>>
    ) {
        _allowedNamespaces.value = _allowedNamespaces.value.toMutableMap().apply {
            val existingSpecs = this[docType]?.toMutableMap() ?: mutableMapOf()

            namespace.forEach { (specName, fields) ->
                val existingFields = existingSpecs[specName]?.toMutableList() ?: mutableListOf()

                // Add to the list ignoring the boolean value
                existingFields.addAll(fields.keys.filter { it !in existingFields })

                existingSpecs[specName] = existingFields
            }

            this[docType] = existingSpecs
        }
    }

    private fun updateRequestData(data: ByteArray) {
        _itemsRequests.value = _session.value!!.handleRequest(data)
        val namespaces =
            _itemsRequests.value.map { itemsRequest -> itemsRequest.namespaces }
        Log.d(
            "CredentialsViewModel.updateRequestData",
            "Updating requestData: \nitemRequests ${_itemsRequests.value.map { itemsRequest -> itemsRequest.docType }} namespaces: $namespaces"
        )
        _currState.value = PresentmentState.SELECT_NAMESPACES
    }

    // We specify a default value for presentData, defaulting to QR presentation
    // Having a default value for the presentData to this feels wrong, but is required
    // for the addition of NFC support to be backwards compatible.
    @RequiresPermission(Manifest.permission.BLUETOOTH_CONNECT)
<<<<<<< HEAD
    suspend fun present(bluetoothManager: BluetoothManager, presentData: CredentialPresentData = CredentialPresentData.Qr()) {
        Log.d("CredentialsViewModel.present", "Credentials: ${_credentials.value}")
        val mdoc = this.firstMdoc()
        when (presentData) {
            is CredentialPresentData.Nfc -> {
                val uuidStr = presentData.negotiatedCarrierInfo.getUuid()
                _uuid.value = UUID.fromString(uuidStr)
                _session.value = initializeMdlPresentationFromBytes(mdoc, DeviceEngagementData.Nfc(presentData.negotiatedCarrierInfo))
                _currState.value = PresentmentState.UNINITIALIZED
            }
            is CredentialPresentData.Qr -> {
                _uuid.value = UUID.randomUUID()
                _session.value = initializeMdlPresentationFromBytes(mdoc, DeviceEngagementData.Qr(_uuid.value.toString()))
                _currState.value = PresentmentState.ENGAGING_QR_CODE
            }
        }
        _transport.value = Transport(bluetoothManager, getApplication<Application>().applicationContext)
=======
    suspend fun present(bluetoothManager: BluetoothManager, mdoc: Mdoc) {
        _uuid.value = UUID.randomUUID()
        _session.value = initializeMdlPresentationFromBytes(mdoc, _uuid.value.toString())
        _currState.value = PresentmentState.ENGAGING_QR_CODE
        if (_transport.value == null) _transport.value =
            Transport(bluetoothManager, getApplication<Application>().applicationContext)
        Log.d(
            "CredentialsViewModel.present",
            "Credentials: ${_credentials.value}, Transport: ${_transport.value}"
        )
>>>>>>> 10e1b753
        _transport.value!!
            .initialize(
                "Holder",
                _uuid.value,
                "BLE",
                "Central",
                _session.value!!.getBleIdent(),
                ::updateRequestData,
                null
            )
    }

    fun cancel() {
        _uuid.value = UUID.randomUUID()
        _session.value = null
        _currState.value = PresentmentState.UNINITIALIZED
        _transport.value = null
    }

    fun submitNamespaces(allowedNamespaces: Map<String, Map<String, List<String>>>, mdoc: Mdoc) {
        if (allowedNamespaces.isEmpty()) {
            val e = Error("Select at least one namespace")
            Log.e("CredentialsViewModel.submitNamespaces", e.toString())
            _currState.value = PresentmentState.ERROR
            _error.value = e
            throw e
        }
        val payload = _session.value!!.generateResponse(
            allowedNamespaces
        )

        val ks: KeyStore = KeyStore.getInstance(
            "AndroidKeyStore"
        )

        ks.load(
            null
        )

        val entry = ks.getEntry(mdoc.keyAlias(), null)
        if (entry !is KeyStore.PrivateKeyEntry) {
            throw IllegalStateException("No such private key under the alias <${mdoc.keyAlias()}>")
        }

        try {
            val derSigner = Signature.getInstance("SHA256withECDSA")
            derSigner.initSign(entry.privateKey)
            derSigner.update(payload)
            val derSignature = derSigner.sign()
            val signature =
                CryptoCurveUtils.secp256r1()
                    .ensureRawFixedWidthSignatureEncoding(bytes = derSignature)!!
            val response = _session.value!!.submitResponse(signature)
            _transport.value!!.send(response)
            _currState.value = PresentmentState.SUCCESS
        } catch (e: Error) {
            Log.e("CredentialsViewModel.submitNamespaces", e.toString())
            _currState.value = PresentmentState.ERROR
            _error.value = e
            throw e
        }
    }
}<|MERGE_RESOLUTION|>--- conflicted
+++ resolved
@@ -117,10 +117,7 @@
     // Having a default value for the presentData to this feels wrong, but is required
     // for the addition of NFC support to be backwards compatible.
     @RequiresPermission(Manifest.permission.BLUETOOTH_CONNECT)
-<<<<<<< HEAD
-    suspend fun present(bluetoothManager: BluetoothManager, presentData: CredentialPresentData = CredentialPresentData.Qr()) {
-        Log.d("CredentialsViewModel.present", "Credentials: ${_credentials.value}")
-        val mdoc = this.firstMdoc()
+    suspend fun present(bluetoothManager: BluetoothManager, mdoc: Mdoc, presentData: CredentialPresentData = CredentialPresentData.Qr()) {
         when (presentData) {
             is CredentialPresentData.Nfc -> {
                 val uuidStr = presentData.negotiatedCarrierInfo.getUuid()
@@ -134,19 +131,13 @@
                 _currState.value = PresentmentState.ENGAGING_QR_CODE
             }
         }
-        _transport.value = Transport(bluetoothManager, getApplication<Application>().applicationContext)
-=======
-    suspend fun present(bluetoothManager: BluetoothManager, mdoc: Mdoc) {
-        _uuid.value = UUID.randomUUID()
-        _session.value = initializeMdlPresentationFromBytes(mdoc, _uuid.value.toString())
-        _currState.value = PresentmentState.ENGAGING_QR_CODE
+
         if (_transport.value == null) _transport.value =
             Transport(bluetoothManager, getApplication<Application>().applicationContext)
         Log.d(
             "CredentialsViewModel.present",
             "Credentials: ${_credentials.value}, Transport: ${_transport.value}"
         )
->>>>>>> 10e1b753
         _transport.value!!
             .initialize(
                 "Holder",
