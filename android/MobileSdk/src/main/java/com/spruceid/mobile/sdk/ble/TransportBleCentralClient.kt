--- conflicted
+++ resolved
@@ -48,14 +48,10 @@
 class TransportBleCentralClient(
     private var application: String,
     private var serviceUUID: UUID,
-<<<<<<< HEAD
-    private var updateRequestData: (data: ByteArray) -> Unit,
-    internal var callback: BLESessionStateDelegate?
-=======
+
     private var updateRequestData: ((data: ByteArray) -> Unit)? = null,
-    private var callback: BLESessionStateDelegate?,
+    internal var callback: BLESessionStateDelegate?,
     private var requestData: ByteArray? = null
->>>>>>> c57d2055
 ) {
     private val stateMachine =
         BleConnectionStateMachine.getInstance(BleConnectionStateMachineInstanceType.CLIENT)
