[package]
name = "mobile-sdk-rs"
<<<<<<< HEAD
version = "0.13.7"
=======
version = "0.13.6"
>>>>>>> 5e2fcbdd
edition = "2021"
authors = ["Spruce Systems, Inc."]
license = "Apache-2.0 OR MIT"
description = "Mobile SDK Rust bindings"
repository = "https://github.com/spruceid/sprucekit-mobile/"

[lib]
crate-type = ["staticlib", "lib", "cdylib"]
name = "mobile_sdk_rs"

[[bin]]
name = "uniffi-bindgen"
path = "uniffi-bindgen.rs"

[dependencies]
cose-rs = { git = "https://github.com/spruceid/cose-rs", rev = "0018c9b", features = [
    "time",
] }
isomdl = { git = "https://github.com/spruceid/isomdl", rev = "1eae8d6" }
oid4vci = { git = "https://github.com/spruceid/oid4vci-rs", rev = "081eb4" }
openid4vp = { git = "https://github.com/spruceid/openid4vp", rev = "2b0c8ba" }
ssi = { version = "0.12", features = ["secp256r1", "secp384r1"] }

anyhow = "1"
async-trait = "0.1"
base64 = "0.22.0"
cbor-ld = { git = "https://github.com/spruceid/cbor-ld", rev = "bc04985" }
ciborium = "0.2.2"
either = "1.13"
futures = "0.3"
futures-util = "0.3.31"
hex = "0.4.3"
http = "1.1.0"
hpke = { version = "0.13.0", default-features = false, features = [
    "alloc",
    "p256",
] }
# Patch of josekit to support RustCrypto for JWE generation in the 18013-7 Annex B OID4VP profile.
# Default josekit uses openssl which cannot be easily used in a mobile library.
josekit = { git = "https://github.com/cobward/josekit-rs", rev = "635c8a7" }
json-syntax = "0.12.5"
itertools = "0.13"
log = { version = "0.4", features = ["std", "serde"] }
miniz_oxide = "0.7.2"
num-bigint = "0.4.4"
num-traits = "0.2.19"
p256 = { version = "0.13.2", features = ["pkcs8"] }
pem-rfc7468 = "0.7.0"
rand = "0.9.1"
reqwest = { version = "0.12.5", features = ["blocking", "rustls-tls"] }
serde = { version = "1.0.204", features = ["derive"] }
serde_cbor = "0.11.2"
serde_json = "1.0.111"
sha1 = "0.10.6"
sha2 = "0.10.8"
signature = "2.2.0"
thiserror = "1.0.65"
time = { version = "0.3.36", features = [
    "macros",
    "formatting",
    "parsing",
    "serde",
] }
time-macros = "0.2.18"
tokio = { version = "1", features = ["full"] }
tracing = "0.1.40"
tracing-subscriber = "0.3"
uniffi = { version = "0.29", features = ["cli", "tokio"] }
url = { version = "2.5", features = ["serde"] }
urlencoding = "2.1.3"
uuid = { version = "1.6.1", features = ["v4"] }
w3c-vc-barcodes = { git = "https://github.com/spruceid/w3c-vc-barcodes", rev = "18f0b5a" }
x509-cert = { version = "0.2.5", features = ["builder", "hazmat"] }
csv = "1.3.1"
chrono = { version = "0.4.42", features = ["serde"] }


[dev-dependencies]
rstest = "0.22.0"
test-log = { version = "0.2.17", features = ["trace"] }
uniffi = { version = "0.29", features = ["bindgen-tests"] }
wiremock = "0.6.3"

[build-dependencies]
uniffi = { version = "0.29", features = ["build"] }<|MERGE_RESOLUTION|>--- conflicted
+++ resolved
@@ -1,10 +1,6 @@
 [package]
 name = "mobile-sdk-rs"
-<<<<<<< HEAD
 version = "0.13.7"
-=======
-version = "0.13.6"
->>>>>>> 5e2fcbdd
 edition = "2021"
 authors = ["Spruce Systems, Inc."]
 license = "Apache-2.0 OR MIT"
