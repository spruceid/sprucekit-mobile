--- conflicted
+++ resolved
@@ -19,11 +19,7 @@
 cose-rs = { git = "https://github.com/spruceid/cose-rs", rev = "0018c9b", features = [
     "time",
 ] }
-<<<<<<< HEAD
-isomdl = { git = "https://github.com/spruceid/isomdl", rev = "1e4a0d0" }
-=======
-isomdl = { git = "https://github.com/spruceid/isomdl", rev = "a5f04e0" }
->>>>>>> 034525e0
+isomdl = { git = "https://github.com/spruceid/isomdl", rev = "4dc5d0b" }
 oid4vci = { git = "https://github.com/spruceid/oid4vci-rs", rev = "081eb4" }
 openid4vp = { git = "https://github.com/spruceid/openid4vp", rev = "2b0c8ba" }
 ssi = { version = "0.12", features = ["secp256r1", "secp384r1"] }
