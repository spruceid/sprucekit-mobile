--- conflicted
+++ resolved
@@ -1,11 +1,8 @@
 use crate::haci::http_client::HaciHttpClient;
 use serde::{Deserialize, Serialize};
 use thiserror::Error;
-<<<<<<< HEAD
 use tokio::sync::OnceCell;
-=======
 use url::Url;
->>>>>>> 3d37c533
 
 /// Represents errors that may occur during issuance operations
 #[derive(Error, Debug, uniffi::Error)]
@@ -40,13 +37,6 @@
     id: String,
 }
 
-<<<<<<< HEAD
-#[derive(Debug, Serialize, Deserialize, uniffi::Enum)]
-#[serde(tag = "state")]
-pub enum CheckStatusResponse {
-    ProofingRequired { proofing_url: String },
-    ReadyToProvision { openid_credential_offer: String },
-=======
 /// Issuance flow state.
 #[derive(Debug, Serialize, Deserialize, uniffi::Enum, PartialEq)]
 #[serde(tag = "state")]
@@ -66,7 +56,6 @@
     },
     /// Application Denied
     ApplicationDenied,
->>>>>>> 3d37c533
 }
 
 #[derive(uniffi::Object)]
@@ -210,8 +199,7 @@
         &self,
         issuance_id: String,
         wallet_attestation: String,
-<<<<<<< HEAD
-    ) -> Result<CheckStatusResponse, IssuanceServiceError> {
+    ) -> Result<FlowState, IssuanceServiceError> {
         // This endpoint is expected to have an {issuance_id} space
         // get_issuance_status: "/issuance/{issuance_id}/status"
         let path = &self
@@ -234,10 +222,6 @@
                 "Failed to replace {issuance_id} placeholder".to_string(),
             ));
         }
-=======
-    ) -> Result<FlowState, IssuanceServiceError> {
-        let url = format!("{}/issuance/{}/status", self.base_url, issuance_id);
->>>>>>> 3d37c533
 
         let response = self
             .client
@@ -357,26 +341,13 @@
         let result = client.check_status(issuance_id, wallet_attestation).await;
         assert!(result.is_ok(), "Status check should succeed");
         let response = result.unwrap();
-<<<<<<< HEAD
-
-        match response {
-            CheckStatusResponse::ReadyToProvision {
-                openid_credential_offer,
-            } => {
-                assert_eq!(openid_credential_offer, "openid_credential_offer");
-            }
-            CheckStatusResponse::ProofingRequired { proofing_url: _ } => {
-                panic!("Expected ReadyToProvision state")
-            }
-        }
-=======
+
         assert_eq!(
             response,
             FlowState::ReadyToProvision {
                 openid_credential_offer: Url::parse("openid-credential-offer://").unwrap(),
             }
         );
->>>>>>> 3d37c533
     }
 
     #[tokio::test]
