--- conflicted
+++ resolved
@@ -137,7 +137,6 @@
             .map_err(|e| MdocDateError::Formatting(format!("{e:?}")))
     }
 
-<<<<<<< HEAD
     /// Accessor method to return whether the MSO has expired, based on
     /// the `valid_until` data in the validity info
     ///
@@ -156,14 +155,14 @@
     pub fn will_expire_in_num_days(&self, num_days: i64) -> bool {
         let target_date = OffsetDateTime::now_utc() + time::Duration::days(num_days);
         self.inner.mso.validity_info.valid_until.le(&target_date)
-=======
+    }
+
     pub async fn activity_log(
         &self,
         storage: Arc<dyn StorageManagerInterface>,
     ) -> Result<ActivityLog, activity_log::ActivityLogError> {
         let credential_id = self.document().id;
         ActivityLog::load(credential_id, storage).await
->>>>>>> 034525e0
     }
 }
 
