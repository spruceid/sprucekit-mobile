--- conflicted
+++ resolved
@@ -135,6 +135,7 @@
 #[uniffi::export(async_runtime = "tokio")]
 pub async fn initialize_mdl_presentation(
     mdoc_id: Uuid,
+    uuid: Uuid,
     engagement: DeviceEngagementData,
     storage_manager: Arc<dyn StorageManagerInterface>,
 ) -> Result<MdlPresentationSession, SessionError> {
@@ -156,7 +157,7 @@
     let documents = NonEmptyMap::new("org.iso.18013.5.1.mDL".into(), mdoc.document().clone());
     let engagement_type = engagement.handover_info();
     let session = match engagement {
-        DeviceEngagementData::QR(uuid) => {
+        DeviceEngagementData::QR => {
             let drms = DeviceRetrievalMethods::new(DeviceRetrievalMethod::BLE(BleOptions {
                 peripheral_server_mode: None,
                 central_client_mode: Some(CentralClientMode { uuid }),
@@ -164,7 +165,12 @@
             SessionManagerInit::initialise(documents, Some(drms), None)
         }
         DeviceEngagementData::NFC(negotiated_carrier_info) => {
-            // I don't love that we have to clone this
+            if uuid != negotiated_carrier_info.get_uuid() {
+                return Err(SessionError::Generic {
+                    value: "Expected central client mode UUID to match UUID in NFC engagement"
+                        .to_string(),
+                });
+            }
             SessionManagerInit::initialise_with_prenegotiated_carrier(
                 documents,
                 &negotiated_carrier_info.0,
@@ -213,37 +219,9 @@
 #[uniffi::export]
 pub fn initialize_mdl_presentation_from_bytes(
     mdoc: Arc<Mdoc>,
-<<<<<<< HEAD
-    engagement: DeviceEngagementData,
-) -> Result<MdlPresentationSession, SessionError> {
-    let documents = NonEmptyMap::new("org.iso.18013.5.1.mDL".into(), mdoc.document().clone());
-    let handover = engagement.handover_info();
-    let session = match engagement {
-        DeviceEngagementData::QR(uuid) => {
-            let drms = DeviceRetrievalMethods::new(DeviceRetrievalMethod::BLE(BleOptions {
-                // NOTE: peripheral server mode is NOT current implemented.
-                // In the peripheral server mode, the mdoc holder generates the UUID
-                // to send over in the Negotiated Handover Select message
-                // TODO: Greg: if we are going to use our mdl reader / holder cross-device
-                // implementations, we will need to implement peripheral server mode.
-                // Marcelo: Sometimes the presentation gets stuck, other times it works.
-                peripheral_server_mode: None,
-                // NOTE: mdoc reader will provide a UUID for central client mode
-                // This UUID comes from the Request Message sent over NFC
-                central_client_mode: Some(CentralClientMode { uuid }),
-                // NOTE: Currently only supporting negotiative handover,
-                // and the mdoc reader is providing a central client mode.
-            }));
-            SessionManagerInit::initialise(documents, Some(drms), None)
-        }
-        DeviceEngagementData::NFC(carrier) => {
-            // I don't love that we have to clone this
-            SessionManagerInit::initialise_with_prenegotiated_carrier(documents, &carrier.0)
-        }
-    }
-=======
     central_client_mode: Option<CentralClientDetails>,
     peripheral_server_mode: Option<PeripheralServerDetails>,
+    engagement: DeviceEngagementData,
 ) -> Result<MdlPresentationSession, SessionError> {
     // Ensure exactly one mode is provided
 
@@ -266,12 +244,45 @@
             }
         }),
     }));
-    let session = SessionManagerInit::initialise(
-        NonEmptyMap::new("org.iso.18013.5.1.mDL".into(), mdoc.document().clone()),
-        Some(drms),
-        None,
-    )
->>>>>>> c57d2055
+
+    let drm = &drms[0];
+
+    let documents = NonEmptyMap::new("org.iso.18013.5.1.mDL".into(), mdoc.document().clone());
+    let handover = engagement.handover_info();
+
+    let session = match engagement {
+        DeviceEngagementData::QR => SessionManagerInit::initialise(documents, Some(drms), None),
+        DeviceEngagementData::NFC(carrier) => {
+            // Validation: PSM is not supported.
+            //             CCM UUID must match NFC engagement UUID.
+            if let DeviceRetrievalMethod::BLE(BleOptions {
+                peripheral_server_mode,
+                central_client_mode,
+            }) = drm
+            {
+                let Some(central_client) = central_client_mode else {
+                    return Err(SessionError::Generic {
+                        value: "NFC only supports BLE central client mode".to_string(),
+                    });
+                };
+                if peripheral_server_mode.is_some() {
+                    return Err(SessionError::Generic {
+                        value: "NFC does not support BLE peripheral support mode".to_string(),
+                    });
+                }
+                if central_client.uuid != carrier.get_uuid() {
+                    return Err(SessionError::Generic {
+                        value: format!(
+                            "Expected central client mode UUID to match UUID in NFC engagement: Central Client UUID: {}, Negotiated UUID: {}",
+                            central_client.uuid,
+                            carrier.get_uuid(),
+                        ),
+                    });
+                }
+            }
+            SessionManagerInit::initialise_with_prenegotiated_carrier(documents, &carrier.0)
+        }
+    }
     .map_err(|e| SessionError::Generic {
         value: format!("Could not initialize session: {e:?}"),
     })?;
@@ -300,7 +311,7 @@
 #[derive(uniffi::Enum, Debug, Clone)]
 pub enum DeviceEngagementData {
     /// Indicates the device engagement will be via QR code
-    QR(uuid::Uuid),
+    QR,
     /// Indicates the device engagement will be via Near Field Communication (NFC)
     NFC(Arc<NegotiatedCarrierInfo>),
 }
@@ -310,7 +321,7 @@
     fn handover_info(&self) -> Handover {
         // 18013-5 §9.1.5.1
         match self {
-            DeviceEngagementData::QR(_) => Handover::QR,
+            DeviceEngagementData::QR => Handover::QR,
             DeviceEngagementData::NFC(nci) => {
                 Handover::NFC(nci.0.hs_message.clone(), nci.0.hr_message.clone())
             }
@@ -595,7 +606,8 @@
 
         let presentation_session = initialize_mdl_presentation(
             mdl.id,
-            DeviceEngagementData::QR(Uuid::new_v4()),
+            Uuid::new_v4(),
+            DeviceEngagementData::QR,
             smi.clone(),
         )
         .await
@@ -682,7 +694,8 @@
 
         let presentation_session = initialize_mdl_presentation(
             mdl.id,
-            DeviceEngagementData::QR(Uuid::new_v4()),
+            Uuid::new_v4(),
+            DeviceEngagementData::QR,
             smi.clone(),
         )
         .await
