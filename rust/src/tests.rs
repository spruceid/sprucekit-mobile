use crate::{
    context::default_ld_json_context,
    credential::{json_vc::JsonVc, ParsedCredential},
    oid4vci::AsyncHttpClient,
    oid4vp::{holder::tests::KeySigner, presentation::PresentationSigner, ResponseOptions},
    proof_of_possession::{generate_pop_complete, generate_pop_prepare},
};

use std::{str::FromStr, sync::Arc};

use oid4vci::oauth2::http::StatusCode;
use reqwest::header::{HeaderMap, HeaderName, HeaderValue};
use ssi::{
    jwk::{ECParams, Params},
    JWK,
};
use uniffi::deps::anyhow::Result;
use url::Url;

use crate::oid4vci::{Oid4vci, Oid4vciExchangeOptions};

const TMP_DIR: &str = "./target/tmp";
const OID4VCI_CREDENTIAL_OFFER_URI: &str = "openid-credential-offer://?credential_offer_uri=https%3A%2F%2Fqa.veresexchanger.dev%2Fexchangers%2Fz1A68iKqcX2HbQGQfVSfFnjkM%2Fexchanges%2Fz19m8ENjZNgFj48816cbC2o2u%2Fopenid%2Fcredential-offer";
const MSO_MDOC_OID4VCI_CREDENTIAL_OFFER_URI: &str = "openid-credential-offer://?credential_offer=%7B%22credential_issuer%22%3A%22https%3A%2F%2F0b16-2001-1284-f50e-a746-f8de-7ed-6278-9f7e.ngrok-free.app%22%2C%22credential_configuration_ids%22%3A%5B%22org.iso.18013.5.1.mDL%22%5D%2C%22grants%22%3A%7B%22urn%3Aietf%3Aparams%3Aoauth%3Agrant-type%3Apre-authorized_code%22%3A%7B%22pre-authorized_code%22%3A%22JIHGFEDCBA%22%2C%22tx_code%22%3Anull%2C%22interval%22%3Anull%2C%22authorization_server%22%3Anull%7D%7D%7D";
const OID4VP_URI: &str = "openid4vp://authorize?client_id=https%3A%2F%2Fqa.veresexchanger.dev%2Fexchangers%2Fz19vRLNoFaBKDeDaMzRjUj8hi%2Fexchanges%2Fz1AEkyzEHrWvfJX78zXZHiu6m%2Fopenid%2Fclient%2Fauthorization%2Fresponse&request_uri=https%3A%2F%2Fqa.veresexchanger.dev%2Fexchangers%2Fz19vRLNoFaBKDeDaMzRjUj8hi%2Fexchanges%2Fz1AEkyzEHrWvfJX78zXZHiu6m%2Fopenid%2Fclient%2Fauthorization%2Frequest";

#[allow(dead_code)]
#[derive(Debug, thiserror::Error)]
#[error("HTTP error: {0}")]
<<<<<<< HEAD
pub struct TestError(pub StatusCode);
=======
#[allow(dead_code)]
pub struct TestError(StatusCode);
>>>>>>> c73508d6

// NOTE: This could be the basis for the default async client for oid4vci,
// but it's currently only used for testing purposes.
//
// TODO: consider moving this into the async.
pub struct TestAsyncHttpClient(pub reqwest::Client);

impl TestAsyncHttpClient {
    pub fn new() -> Self {
        Self(reqwest::Client::new())
    }
}

#[async_trait::async_trait]
impl AsyncHttpClient for TestAsyncHttpClient {
    async fn http_client(
        &self,
        request: crate::oid4vci::HttpRequest,
    ) -> std::result::Result<crate::oid4vci::HttpResponse, crate::oid4vci::HttpClientError> {
        let mut headers = HeaderMap::new();

        for (name, value) in request.headers.clone().into_iter() {
            headers.insert(
                HeaderName::from_str(name.as_str()).unwrap(),
                HeaderValue::from_bytes(value.as_bytes()).unwrap(),
            );
        }

        let method = reqwest::Method::from_str(&request.method).map_err(|e| {
            println!("Test AsyncHttpClient Error: {e:?}");
            crate::oid4vci::HttpClientError::MethodParse
        })?;

        let url = Url::from_str(&request.url).map_err(|e| {
            println!("Test AsyncHttpClient Error: {e:?}");
            crate::oid4vci::HttpClientError::UrlParse
        })?;

        let req =
            reqwest::RequestBuilder::from_parts(self.0.clone(), reqwest::Request::new(method, url))
                .body(request.body)
                .headers(headers);

        let response = self.0.execute(req.build().unwrap()).await.map_err(|e| {
            println!("Test AsyncHttpClient Error: {e:?}");
            crate::oid4vci::HttpClientError::RequestBuilder
        })?;

        let status_code = response.status().as_u16();

        let headers = response
            .headers()
            .into_iter()
            .map(|(k, v)| (k.to_string(), v.to_str().unwrap().to_string()))
            .collect();

        let body = response.bytes().await.map_err(|e| {
            println!("Test AsyncHttpClient Error: {e:?}");
            crate::oid4vci::HttpClientError::ResponseBuilder
        })?;

        Ok(crate::oid4vci::HttpResponse {
            status_code,
            headers,
            body: body.to_vec(),
        })
    }
}

pub(crate) fn load_jwk() -> JWK {
    let key = p256::SecretKey::from_sec1_pem(include_str!("../tests/res/sec1.pem"))
        .expect("failed to instantiate key from pem");
    JWK::from(Params::EC(ECParams::from(&key)))
}

pub(crate) fn load_signer() -> KeySigner {
    KeySigner { jwk: load_jwk() }
}

#[ignore]
#[tokio::test]
pub async fn test_vc_playground_oid4vci() -> Result<()> {
    let signer = load_signer();

    // Create a new wallet;
    // Load the credential via oid4vci;
    // Present the credential via oid4vp;
    let client = Arc::new(TestAsyncHttpClient::new());
    let session = Oid4vci::with_async_client(client);

    let credential_offer = OID4VCI_CREDENTIAL_OFFER_URI.into();
    let client_id = "skit-demo-wallet".into();
    let redirect_url = "https://spruceid.com".into();

    session
        .initiate_with_offer(credential_offer, client_id, redirect_url)
        .await?;

    let nonce = session.exchange_token().await?;
    let metadata = session.get_metadata()?;
    let audience = metadata.issuer();
    let did_method = crate::did::DidMethod::Key;
    let public_jwk = signer.jwk();
    let duration_in_secs = None;

    let pop_prepare =
        generate_pop_prepare(audience, nonce, did_method, public_jwk, duration_in_secs).await?;

    let signature = signer.sign_jwt(pop_prepare.clone()).await?;

    let pop = generate_pop_complete(pop_prepare, signature)?;

    // Load VC Playground Context
    session.set_context_map(default_ld_json_context())?;

    let credentials = session
        .exchange_credential(vec![pop], Oid4vciExchangeOptions::default())
        .await?;

    for (index, crate::oid4vci::CredentialResponse { payload, .. }) in
        credentials.iter().enumerate()
    {
        let path = format!("{TMP_DIR}/vc_test_credential_{index}.json");

        println!("Saving credential to path: {path}");

        // Save this payload into a .ldp_vc file.
        tokio::fs::write(path, payload).await?;
    }

    Ok(())
}

#[ignore]
#[tokio::test]
pub async fn test_mso_mdoc_oid4vci() -> Result<()> {
    let signer = load_signer();

    // Create a new wallet;
    // Load the credential via oid4vci;
    // Present the credential via oid4vp;
    let client = Arc::new(TestAsyncHttpClient::new());
    let session = Oid4vci::with_async_client(client);

    let credential_offer = MSO_MDOC_OID4VCI_CREDENTIAL_OFFER_URI.into();
    let client_id = "skit-demo-wallet".into();
    let redirect_url = "https://spruceid.com".into();

    session
        .initiate_with_offer(credential_offer, client_id, redirect_url)
        .await?;

    let nonce = session.exchange_token().await?;
    let metadata = session.get_metadata()?;
    let audience = metadata.issuer();
    let did_method = crate::did::DidMethod::Key;
    let public_jwk = signer.jwk();
    let duration_in_secs = None;

    let pop_prepare =
        generate_pop_prepare(audience, nonce, did_method, public_jwk, duration_in_secs).await?;

    let signature = signer.sign_jwt(pop_prepare.clone()).await?;

    let pop = generate_pop_complete(pop_prepare, signature)?;

    // Load VC Playground Context
    session.set_context_map(default_ld_json_context())?;

    let credentials = session
        .exchange_credential(
            vec![pop],
            Oid4vciExchangeOptions {
                verify_after_exchange: Some(false),
            },
        )
        .await?;

    // Create a test key alias for the mdocs
    let key_alias = crate::crypto::KeyAlias("test_key".to_string());

    for (index, crate::oid4vci::CredentialResponse { payload, format }) in
        credentials.iter().enumerate()
    {
        let path = format!("{TMP_DIR}/vc_test_credential_{index}.json");

        // Save this payload into a .ldp_vc file.
        tokio::fs::write(path, payload).await?;

        // If this is an mdoc credential, create an Mdoc object
        if *format == crate::credential::CredentialFormat::MsoMdoc {
            let utf8_payload = String::from_utf8_lossy(payload).to_string();

            // Create the Mdoc using the new method that handles server payloads
            let mdoc = crate::credential::mdoc::Mdoc::new_from_base64url_encoded_issuer_signed(
                utf8_payload,
                key_alias.clone(),
            )?;

            // Verify the mdoc was created correctly
            let _ = mdoc.details();
        }
    }

    Ok(())
}

// NOTE: This test is expected to be performed manually as it requires user interaction
// to parse the credential offer and oid4vp request url, set in the constant values
// above.
//
// Ensure oid4vci runs BEFORE oid4vp. This will ensure the test credentials are available.
#[ignore]
#[tokio::test]
pub async fn test_vc_playground_oid4vp() {
    let signer = load_signer();

    let path = format!("{TMP_DIR}/vc_test_credential_0.json");
    let contents = tokio::fs::read_to_string(path)
        .await
        .expect("failed to read test credential");

    let credential = ParsedCredential::new_ldp_vc(
        JsonVc::new_from_json(contents).expect("Failed to parse Json VC"),
    );

    let trusted_dids = vec![];

    let holder = crate::oid4vp::Holder::new_with_credentials(
        vec![credential.clone()],
        trusted_dids,
        Box::new(signer),
        Some(default_ld_json_context()),
    )
    .await
    .expect("Failed to create holder");

    let permission_request = holder
        .authorization_request(crate::oid4vp::AuthRequest::Url(OID4VP_URI.parse().unwrap()))
        .await
        .expect("Authorization request failed");

    let parsed_credentials = permission_request.credentials();

    assert_eq!(parsed_credentials.len(), 1);

    for credential in parsed_credentials.iter() {
        let requested_fields = permission_request.requested_fields(credential);
        assert!(!requested_fields.is_empty());
    }

    // NOTE: passing `parsed_credentials` as `selected_credentials`.
    let response = permission_request
        .create_permission_response(
            parsed_credentials,
            vec![credential
                .requested_fields(&permission_request.definition)
                .iter()
                .map(|rf| rf.path())
                .collect()],
            ResponseOptions::default(),
        )
        .await
        .expect("Failed to create permission response");

    holder
        .submit_permission_response(response)
        .await
        .expect("Permission response submission failed");
}<|MERGE_RESOLUTION|>--- conflicted
+++ resolved
@@ -27,12 +27,7 @@
 #[allow(dead_code)]
 #[derive(Debug, thiserror::Error)]
 #[error("HTTP error: {0}")]
-<<<<<<< HEAD
-pub struct TestError(pub StatusCode);
-=======
-#[allow(dead_code)]
 pub struct TestError(StatusCode);
->>>>>>> c73508d6
 
 // NOTE: This could be the basis for the default async client for oid4vci,
 // but it's currently only used for testing purposes.
