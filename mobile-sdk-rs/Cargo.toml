--- conflicted
+++ resolved
@@ -72,8 +72,4 @@
 uniffi = { version = "0.28.1", features = ["build"] }
 
 [patch.crates-io]
-<<<<<<< HEAD
-ssi = { git = "https://github.com/spruceid/ssi", rev = "b3648ca" }
-=======
-ssi = { git = "https://github.com/spruceid/ssi", rev = "5211199" }
->>>>>>> 159eaf0e
+ssi = { git = "https://github.com/spruceid/ssi", rev = "5211199" }