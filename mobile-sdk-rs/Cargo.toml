--- conflicted
+++ resolved
@@ -21,13 +21,8 @@
 ] }
 isomdl = { git = "https://github.com/spruceid/isomdl", rev = "1f4f762" }
 oid4vci = { git = "https://github.com/spruceid/oid4vci-rs", rev = "d95fe3a" }
-<<<<<<< HEAD
-openid4vp = { git = "https://github.com/spruceid/openid4vp" }
-ssi = { version = "0.9", features = ["secp256r1", "secp384r1"] }
-=======
 openid4vp = { git = "https://github.com/spruceid/openid4vp", rev = "ad3974c" }
 ssi = { version = "0.10", features = ["secp256r1", "secp384r1"] }
->>>>>>> 06c8b725
 
 async-trait = "0.1"
 base64 = "0.22.0"
