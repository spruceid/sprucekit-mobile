--- conflicted
+++ resolved
@@ -18,16 +18,12 @@
     ],
     dependencies: [],
     targets: [
-<<<<<<< HEAD
-        // .binaryTarget(name: "RustFramework", url: "https://github.com/spruceid/mobile-sdk-rs/releases/download/0.4.3/RustFramework.xcframework.zip", checksum: "bd273b22e74532c6bb2ff229e43083ad1df67c431b5e96dda64c505beba896b4"),
-        .binaryTarget(name: "RustFramework", path: "MobileSdkRs/RustFramework.xcframework"),
-=======
         .binaryTarget(
             name: "RustFramework",
             url:
                 "https://github.com/spruceid/mobile-sdk-rs/releases/download/0.6.0/RustFramework.xcframework.zip",
             checksum: "f3a8577b25aa072512857edd1a55f36999703d7fc86ab243fb3941cd79c6225d"),
->>>>>>> 0c25eb3d
+        // .binaryTarget(name: "RustFramework", path: "MobileSdkRs/RustFramework.xcframework"),
         .target(
             name: "SpruceIDMobileSdkRs",
             dependencies: [
