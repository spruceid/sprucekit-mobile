--- conflicted
+++ resolved
@@ -18,15 +18,7 @@
     ],
     dependencies: [],
     targets: [
-<<<<<<< HEAD
-        .binaryTarget(name: "RustFramework", url: "https://github.com/spruceid/mobile-sdk-rs/releases/download/0.5.1/RustFramework.xcframework.zip", checksum: "7321cea70f56cb74d2fda8bdd6692c791b43f7eb74d1459e1f60482aa83c5925"),
-=======
         .binaryTarget(name: "RustFramework", url: "https://github.com/spruceid/mobile-sdk-rs/releases/download/0.5.3/RustFramework.xcframework.zip", checksum: "cc741473f95de6758854e7ac83667df8484ea219170a20dfafa0478c4af0aa4d"),
-            name: "RustFramework",
-            url:
-                "https://github.com/spruceid/mobile-sdk-rs/releases/download/0.5.1/RustFramework.xcframework.zip",
-            checksum: "7321cea70f56cb74d2fda8bdd6692c791b43f7eb74d1459e1f60482aa83c5925"),
->>>>>>> f176b866
         .target(
             name: "SpruceIDMobileSdkRs",
             dependencies: [
