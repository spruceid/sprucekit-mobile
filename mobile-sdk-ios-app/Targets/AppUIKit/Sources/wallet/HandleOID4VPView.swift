import SpruceIDMobileSdk
import SpruceIDMobileSdkRs
import SwiftUI

struct HandleOID4VP: Hashable {
    var url: String
}

enum Oid4vpSignerError: Error {
    /// Illegal argument
    case illegalArgumentException(reason: String)
}

class Signer: PresentationSigner {
    private let keyId: String
    private let _jwk: String
    private let didJwk = DidMethodUtils(method: DidMethod.jwk)

    init(keyId: String?) throws {
        self.keyId =
            if keyId == nil { "reference-app/default-signing" } else { keyId! }
        _ = KeyManager.generateSigningKey(id: self.keyId)
        let jwk = KeyManager.getJwk(id: self.keyId)
        if jwk == nil {
            throw Oid4vpSignerError.illegalArgumentException(
                reason: "Invalid kid")
        } else {
            self._jwk = jwk!
        }
    }

    func sign(payload: Data) async throws -> Data {
        let signature = KeyManager.signPayload(
            id: keyId, payload: [UInt8](payload))
        if signature == nil {
            throw Oid4vpSignerError.illegalArgumentException(
                reason: "Failed to sign payload")
        } else {
            return Data(signature!)
        }
    }

    func algorithm() -> String {
        // Parse the jwk as a JSON object and return the "alg" field
        var json = getGenericJSON(jsonString: _jwk)
        return json?.dictValue?["alg"]?.toString() ?? "ES256"
    }

    func verificationMethod() async -> String {
        return try! await didJwk.vmFromJwk(jwk: _jwk)
    }

    func did() -> String {
        return try! didJwk.didFromJwk(jwk: _jwk)
    }

    func jwk() -> String {
        return _jwk
    }

    func cryptosuite() -> String {
        // TODO: Add an uniffi enum type for crypto suites.
        return "ecdsa-rdfc-2019"
    }
}

public enum OID4VPState {
    case err, selectCredential, selectiveDisclosure, loading, none
}

public class OID4VPError {
    let title: String
    let details: String

    init(title: String, details: String) {
        self.title = title
        self.details = details
    }
}

struct HandleOID4VPView: View {
    @Binding var path: NavigationPath
    var url: String

    @State private var holder: Holder?
    @State private var permissionRequest: PermissionRequest?
    @State private var permissionResponse: PermissionResponse?
    @State private var lSelectedCredentials: [ParsedCredential]?
    @State private var selectedCredential: ParsedCredential?
    @State private var credentialClaims: [String: [String: GenericJSON]] = [:]
    @State private var credentialPacks: [CredentialPack] = []

    @State private var err: OID4VPError?
    @State private var state = OID4VPState.none

    let storageManager = StorageManager()

    func presentCredential() async {
        do {
            credentialPacks = try CredentialPack.loadAll(
                storageManager: storageManager)
            var credentials: [ParsedCredential] = []
            credentialPacks.forEach { credentialPack in
                credentials += credentialPack.list()
                credentialClaims = credentialClaims.merging(
                    credentialPack.findCredentialClaims(claimNames: [
                        "name", "type",
                    ])
                ) { (_, new) in new }
            }

            let signer = try Signer(keyId: "reference-app/default-signing")

            holder = try await Holder.newWithCredentials(
                providedCredentials: credentials,
                trustedDids: trustedDids,
                signer: signer,
                contextMap: getVCPlaygroundOID4VCIContext()
            )
            let newurl = url.replacing("authorize", with: "")
            let tmpPermissionRequest = try await holder!.authorizationRequest(
                url: Url(newurl))
            let permissionRequestCredentials =
                tmpPermissionRequest.credentials()

            if permissionRequestCredentials.count == 1 {
                selectedCredential = permissionRequestCredentials.first
            }

            permissionRequest = tmpPermissionRequest
            if !(permissionRequest?.credentials().isEmpty)! {
                state = OID4VPState.selectCredential
            } else {
                err = OID4VPError(
                    title: "No matching credential(s)",
                    details:
                        "There are no credentials in your wallet that match the verification request you have scanned"
                )
                state = .err
            }
        } catch {
            err = OID4VPError(
                title: "No matching credential(s)",
                details: error.localizedDescription)
            state = .err
        }
    }

    func back() {
        while !path.isEmpty {
            path.removeLast()
        }
    }

    var body: some View {
        switch state {
        case .err:
            ErrorView(
                errorTitle: err!.title,
                errorDetails: err!.details,
                onClose: back
            )
        case .selectCredential:
            CredentialSelector(
                credentials: permissionRequest!.credentials(),
                credentialClaims: credentialClaims,
                getRequestedFields: { credential in
                    return permissionRequest!.requestedFields(
                        credential: credential)
                },
                onContinue: { selectedCredentials in
                    Task {
                        do {
                            lSelectedCredentials = selectedCredentials
                            selectedCredential =
                                selectedCredentials.first
                            state = .selectiveDisclosure
                        } catch {
                            err = OID4VPError(
                                title: "No matching credential(s)",
                                details: error.localizedDescription
                            )
                            state = .err
                        }
                    }
                },
                onCancel: back
            )
        case .selectiveDisclosure:
            DataFieldSelector(
                requestedFields: permissionRequest!.requestedFields(
                    credential: selectedCredential!),
                onContinue: { selectedFields in
                    Task {
                        do {
                            permissionResponse = try await permissionRequest?
                                .createPermissionResponse(
                                    selectedCredentials: lSelectedCredentials!,
                                    selectedFields: selectedFields
                                )
                            _ = try await holder?.submitPermissionResponse(
                                response: permissionResponse!)
                            let credentialPack = credentialPacks.first(
                                where: {
                                    credentialPack in
                                    return credentialPack.get(
                                        credentialId: selectedCredential?
                                            .id() ?? "") != nil
                                })!
                            let credentialInfo =
                                getCredentialIdTitleAndIssuer(
                                    credentialPack: credentialPack)
<<<<<<< HEAD
                            _ = WalletActivityLogDataStore.shared.insert(
                                credentialPackId: credentialPack.id
                                    .uuidString,
                                credentialId: credentialInfo.0,
                                credentialTitle: credentialInfo.1,
                                issuer: credentialInfo.2,
                                action: "Verification",
                                dateTime: Date(),
                                additionalInformation: ""
                            )
                            back()
                        } catch {
                            err = OID4VPError(
                                title: "Failed to selective disclose fields",
                                details: error.localizedDescription
                            )
                            state = .err
=======
                                _ = WalletActivityLogDataStore.shared.insert(
                                    credentialPackId: credentialPack.id.uuidString,
                                    credentialId: credentialInfo.0,
                                    credentialTitle: credentialInfo.1,
                                    issuer: credentialInfo.2,
                                    action: "Verification",
                                    dateTime: Date(),
                                    additionalInformation: ""
                                )
                                ToastManager.shared.showSuccess(message: "Shared successfully")
                                back()
                            } catch {
                                err = error.localizedDescription
                            }
>>>>>>> 96306e1a
                        }
                    }
                },
                onCancel: back
            )
        case .loading:
            LoadingView(loadingText: "Loading...")
        case .none:
            LoadingView(loadingText: "Loading...")
                .task {
                    await presentCredential()
                }
        }
    }
}

struct DataFieldSelector: View {
    let requestedFields: [RequestedField]
    let onContinue: ([[String]]) -> Void
    let onCancel: () -> Void

    @State private var selectedFields: [String]
    let requiredFields: [String]

    init(
        requestedFields: [RequestedField],
        onContinue: @escaping ([[String]]) -> Void,
        onCancel: @escaping () -> Void
    ) {
        self.requestedFields = requestedFields
        self.onContinue = onContinue
        self.onCancel = onCancel
        self.requiredFields =
            requestedFields
            .filter { $0.required() }
            .map { $0.path() }
        self.selectedFields = self.requiredFields
    }

    func toggleBinding(for field: RequestedField) -> Binding<Bool> {
        Binding {
            selectedFields.contains(where: { $0 == field.path() })
        } set: { _ in
            // TODO: update when allowing multiple
            if field.selectiveDisclosable() {
                if selectedFields.contains(field.path()) {
                    selectedFields.removeAll(where: { $0 == field.path() })
                } else {
                    selectedFields.append(field.path())
                }
            }
        }
    }

    var body: some View {
        VStack {
            Group {
                Text("Verifier ")
                    .font(.customFont(font: .inter, style: .bold, size: .h2))
                    .foregroundColor(Color("ColorBlue600"))
                    + Text("is requesting access to the following information")
                    .font(.customFont(font: .inter, style: .bold, size: .h2))
                    .foregroundColor(Color("ColorStone950"))
            }
            .multilineTextAlignment(.center)

            ScrollView {
                ForEach(requestedFields, id: \.self) { field in
                    SelectiveDisclosureItem(
                        field: field,
                        required: !field.selectiveDisclosable(),
                        isChecked: toggleBinding(for: field)
                    )
                }
            }

            HStack {
                Button {
                    onCancel()
                } label: {
                    Text("Cancel")
                        .frame(maxWidth: .infinity)
                        .font(
                            .customFont(font: .inter, style: .medium, size: .h4)
                        )
                }
                .foregroundColor(Color("ColorStone950"))
                .padding(.vertical, 13)
                .overlay(
                    RoundedRectangle(cornerRadius: 8)
                        .stroke(Color("ColorStone300"), lineWidth: 1)
                )

                Button {
                    onContinue([selectedFields])
                } label: {
                    Text("Approve")
                        .frame(maxWidth: .infinity)
                        .font(
                            .customFont(font: .inter, style: .medium, size: .h4)
                        )
                }
                .foregroundColor(.white)
                .padding(.vertical, 13)
                .background(Color("ColorEmerald900"))
                .clipShape(RoundedRectangle(cornerRadius: 8))
            }
            .fixedSize(horizontal: false, vertical: true)
        }
        .padding(.horizontal, 24)
        .navigationBarBackButtonHidden(true)
    }
}

struct SelectiveDisclosureItem: View {
    let field: RequestedField
    let required: Bool
    @Binding var isChecked: Bool

    var body: some View {
        HStack {
            Toggle(isOn: $isChecked) {
                Text(field.name()!.capitalized)
                    .font(.customFont(font: .inter, style: .regular, size: .h4))
                    .foregroundStyle(Color("ColorStone950"))
                    .frame(maxWidth: .infinity, alignment: .leading)
            }
            .toggleStyle(iOSCheckboxToggleStyle(enabled: !required))
        }
    }
}

struct CredentialSelector: View {
    let credentials: [ParsedCredential]
    let credentialClaims: [String: [String: GenericJSON]]
    let getRequestedFields: (ParsedCredential) -> [RequestedField]
    let onContinue: ([ParsedCredential]) -> Void
    let onCancel: () -> Void
    var allowMultiple: Bool = false

    @State private var selectedCredentials: [ParsedCredential] = []

    func selectCredential(credential: ParsedCredential) {
        if selectedCredentials.contains(where: { $0.id() == credential.id() }) {
            selectedCredentials.removeAll(where: { $0.id() == credential.id() })
        } else {
            if allowMultiple {
                selectedCredentials.append(credential)
            } else {
                selectedCredentials.removeAll()
                selectedCredentials.append(credential)
            }
        }
    }

    func getCredentialTitle(credential: ParsedCredential) -> String {
        if let name = credentialClaims[credential.id()]?["name"]?.toString() {
            return name
        } else if let types = credentialClaims[credential.id()]?["type"]?
            .arrayValue
        {
            var title = ""
            types.forEach {
                if $0.toString() != "VerifiableCredential" {
                    title = $0.toString().camelCaseToWords()
                    return
                }
            }
            return title
        } else {
            return ""
        }
    }

    func toggleBinding(for credential: ParsedCredential) -> Binding<Bool> {
        Binding {
            selectedCredentials.contains(where: { $0.id() == credential.id() })
        } set: { _ in
            // TODO: update when allowing multiple
            selectCredential(credential: credential)
        }
    }

    var body: some View {
        VStack {
            Text("Select the credential\(allowMultiple ? "(s)" : "") to share")
                .font(.customFont(font: .inter, style: .bold, size: .h2))
                .foregroundStyle(Color("ColorStone950"))

            // TODO: Add select all when implement allowMultiple

            ScrollView {
                ForEach(0..<credentials.count, id: \.self) { idx in

                    let credential = credentials[idx]

                    CredentialSelectorItem(
                        credential: credential,
                        requestedFields: getRequestedFields(credential),
                        getCredentialTitle: { credential in
                            getCredentialTitle(credential: credential)
                        },
                        isChecked: toggleBinding(for: credential)
                    )
                }
            }

            HStack {
                Button {
                    onCancel()
                } label: {
                    Text("Cancel")
                        .frame(maxWidth: .infinity)
                        .font(
                            .customFont(font: .inter, style: .medium, size: .h4)
                        )
                }
                .foregroundColor(Color("ColorStone950"))
                .padding(.vertical, 13)
                .overlay(
                    RoundedRectangle(cornerRadius: 8)
                        .stroke(Color("ColorStone300"), lineWidth: 1)
                )

                Button {
                    if !selectedCredentials.isEmpty {
                        onContinue(selectedCredentials)
                    }
                } label: {
                    Text("Continue")
                        .frame(maxWidth: .infinity)
                        .font(
                            .customFont(font: .inter, style: .medium, size: .h4)
                        )
                }
                .foregroundColor(.white)
                .padding(.vertical, 13)
                .background(Color("ColorStone600"))
                .clipShape(RoundedRectangle(cornerRadius: 8))
                .opacity(selectedCredentials.isEmpty ? 0.6 : 1)
            }
            .fixedSize(horizontal: false, vertical: true)
        }
        .padding(.horizontal, 24)
        .navigationBarBackButtonHidden(true)
    }
}

struct CredentialSelectorItem: View {
    let credential: ParsedCredential
    let requestedFields: [String]
    let getCredentialTitle: (ParsedCredential) -> String
    @Binding var isChecked: Bool

    @State var expanded = false

    init(
        credential: ParsedCredential,
        requestedFields: [RequestedField],
        getCredentialTitle: @escaping (ParsedCredential) -> String,
        isChecked: Binding<Bool>
    ) {
        self.credential = credential
        self.requestedFields = requestedFields.map { field in
            (field.name() ?? "").capitalized
        }
        self.getCredentialTitle = getCredentialTitle
        self._isChecked = isChecked
    }

    var body: some View {
        VStack {
            HStack {
                Toggle(isOn: $isChecked) {
                    Text(getCredentialTitle(credential))
                        .font(
                            .customFont(
                                font: .inter, style: .semiBold, size: .h3)
                        )
                        .foregroundStyle(Color("ColorStone950"))
                }
                .toggleStyle(iOSCheckboxToggleStyle())
                Spacer()
                if expanded {
                    Image("Collapse")
                        .onTapGesture {
                            expanded = false
                        }
                } else {
                    Image("Expand")
                        .onTapGesture {
                            expanded = true
                        }
                }
            }
            VStack(alignment: .leading) {
                ForEach(requestedFields, id: \.self) { field in
                    Text("• \(field)")
                        .font(
                            .customFont(
                                font: .inter, style: .regular, size: .h4)
                        )
                        .foregroundStyle(Color("ColorStone950"))
                        .frame(maxWidth: .infinity, alignment: .leading)
                }
            }
            .hide(if: !expanded)
        }
        .padding(16)
        .overlay(
            RoundedRectangle(cornerRadius: 8)
                .stroke(Color("ColorBase300"), lineWidth: 1)
        )
        .padding(.vertical, 6)
    }
}<|MERGE_RESOLUTION|>--- conflicted
+++ resolved
@@ -128,8 +128,15 @@
             }
 
             permissionRequest = tmpPermissionRequest
-            if !(permissionRequest?.credentials().isEmpty)! {
-                state = OID4VPState.selectCredential
+            if !permissionRequestCredentials.isEmpty {
+                if permissionRequestCredentials.count == 1 {
+                    lSelectedCredentials = permissionRequestCredentials
+                    selectedCredential =
+                    permissionRequestCredentials.first
+                    state = .selectiveDisclosure
+                } else {
+                    state = OID4VPState.selectCredential
+                }
             } else {
                 err = OID4VPError(
                     title: "No matching credential(s)",
@@ -210,7 +217,6 @@
                             let credentialInfo =
                                 getCredentialIdTitleAndIssuer(
                                     credentialPack: credentialPack)
-<<<<<<< HEAD
                             _ = WalletActivityLogDataStore.shared.insert(
                                 credentialPackId: credentialPack.id
                                     .uuidString,
@@ -221,6 +227,7 @@
                                 dateTime: Date(),
                                 additionalInformation: ""
                             )
+                            ToastManager.shared.showSuccess(message: "Shared successfully")
                             back()
                         } catch {
                             err = OID4VPError(
@@ -228,22 +235,6 @@
                                 details: error.localizedDescription
                             )
                             state = .err
-=======
-                                _ = WalletActivityLogDataStore.shared.insert(
-                                    credentialPackId: credentialPack.id.uuidString,
-                                    credentialId: credentialInfo.0,
-                                    credentialTitle: credentialInfo.1,
-                                    issuer: credentialInfo.2,
-                                    action: "Verification",
-                                    dateTime: Date(),
-                                    additionalInformation: ""
-                                )
-                                ToastManager.shared.showSuccess(message: "Shared successfully")
-                                back()
-                            } catch {
-                                err = error.localizedDescription
-                            }
->>>>>>> 96306e1a
                         }
                     }
                 },
