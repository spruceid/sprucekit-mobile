import SpruceIDMobileSdk
import SpruceIDMobileSdkRs
import SwiftUI

struct GenericCredentialItem: ICredentialView {
    let credentialPack: CredentialPack
    let onDelete: (() -> Void)?
    let hasConnection: Binding<Bool>

    @State var sheetOpen: Bool = false
    @State var optionsOpen: Bool = false
    @State private var credentialStatus: CredentialStatusList =
        CredentialStatusList.undefined

    init(
        rawCredential: String,
        onDelete: (() -> Void)? = nil,
        hasConnection: Binding<Bool>? = nil
    ) {
        self.onDelete = onDelete
        self.hasConnection = hasConnection ?? .constant(true)
        do {
            self.credentialPack = try addCredential(
                credentialPack: CredentialPack(), rawCredential: rawCredential)
        } catch {
            print(error)
            self.credentialPack = CredentialPack()
        }
    }

    init(
        credentialPack: CredentialPack,
        onDelete: (() -> Void)? = nil,
        hasConnection: Binding<Bool>? = nil
    ) {
        self.onDelete = onDelete
        self.hasConnection = hasConnection ?? .constant(true)
        self.credentialPack = credentialPack
    }

    func getStatus() async -> CredentialStatusList {
        let statusLists = await credentialPack.getStatusListsAsync(
            hasConnection: hasConnection.wrappedValue)
        if statusLists.isEmpty {
            return CredentialStatusList.undefined
        } else {
            return statusLists.first?.value ?? CredentialStatusList.unknown
        }
    }

    @ViewBuilder
    func descriptionFormatter(values: [String: [String: GenericJSON]])
        -> some View
    {
        let credential =
            values.first(where: {
                let credential = credentialPack.get(credentialId: $0.key)
                return credential?.asJwtVc() != nil
                    || credential?.asJsonVc() != nil
                    || credential?.asSdJwt() != nil
            }).map { $0.value } ?? [:]

        var description = ""
        if let issuerName = credential["issuer"]?.dictValue?["name"]?.toString()
        {
            description = issuerName
        } else if let descriptionString = credential["description"]?.toString()
        {
            description = descriptionString
        }
        return VStack(alignment: .leading, spacing: 12) {
            Text(description)
                .font(.customFont(font: .inter, style: .regular, size: .p))
                .foregroundStyle(Color("ColorStone600"))
                .padding(.top, 4)
            CredentialStatusSmall(status: credentialStatus)
        }
        .padding(.leading, 12)
    }

    @ViewBuilder
    func leadingIconFormatter(values: [String: [String: GenericJSON]])
        -> some View
    {
        let credential =
            values.first(where: {
                let credential = credentialPack.get(credentialId: $0.key)
                return credential?.asJwtVc() != nil
                    || credential?.asJsonVc() != nil
                    || credential?.asSdJwt() != nil
            }).map { $0.value } ?? [:]

        let issuerImg = credential["issuer"]?.dictValue?["image"]
        var stringValue = ""

        if let dictValue = issuerImg?.dictValue {
            if let imageValue = dictValue["image"]?.toString() {
                stringValue = imageValue
            } else if let idValue = dictValue["id"]?.toString() {
                stringValue = idValue
            } else {
                stringValue = ""
            }
        } else {
            stringValue = issuerImg?.toString() ?? ""
        }

        return CredentialImage(image: stringValue)
    }

    @ViewBuilder
    func listItem() -> some View {
        Card(
            credentialPack: credentialPack,
            rendering: CardRendering.list(
                CardRenderingListView(
                    titleKeys: ["name", "type"],
                    titleFormatter: { (values) in
                        let credential =
                            values.first(where: {
                                let credential = credentialPack.get(
                                    credentialId: $0.key)
                                return credential?.asJwtVc() != nil
                                    || credential?.asJsonVc() != nil
                                    || credential?.asSdJwt() != nil
                            }).map { $0.value } ?? [:]

                        var title = credential["name"]?.toString()
                        if title == nil {
                            credential["type"]?.arrayValue?.forEach {
                                if $0.toString() != "VerifiableCredential" {
                                    title = $0.toString().camelCaseToWords()
                                    return
                                }
                            }
                        }
                    
                    return VStack(alignment: .leading, spacing: 12) {
                        Text(title ?? "")
                            .font(.customFont(font: .inter, style: .semiBold, size: .h1))
                            .foregroundStyle(Color("ColorStone950"))
                    }
                    .padding(.leading, 12)
                },
                descriptionKeys: ["description", "issuer"],
                descriptionFormatter: descriptionFormatter,
                leadingIconKeys: ["issuer"],
                leadingIconFormatter: leadingIconFormatter
            ))
        )
    }

    @ViewBuilder
    func listItemWithOptions() -> some View {
        Card(
            credentialPack: credentialPack,
            rendering: CardRendering.list(
                CardRenderingListView(
                    titleKeys: ["name", "type"],
                    titleFormatter: { (values) in
                        let credential =
                            values.first(where: {
                                let credential = credentialPack.get(
                                    credentialId: $0.key)
                                return credential?.asJwtVc() != nil
                                    || credential?.asJsonVc() != nil
                                    || credential?.asSdJwt() != nil
                            }).map { $0.value } ?? [:]

                        var title = credential["name"]?.toString()
                        if title == nil {
                            credential["type"]?.arrayValue?.forEach {
                                if $0.toString() != "VerifiableCredential" {
                                    title = $0.toString().camelCaseToWords()
                                    return
                                }
                            }
                        }

                        return ZStack(alignment: .topLeading) {
                            HStack(alignment: .top) {
                                Spacer()
                                VStack {
                                    Image("ThreeDotsHorizontal")
                                    Spacer()
                                }
                                .frame(width: 24, height: 24)
                                .onTapGesture {
                                    optionsOpen = true
                                }
                            }
                            .padding(.trailing, -12)
                            HStack {
                                Text(title ?? "")
                                    .padding(.trailing, 12)
                                    .font(.customFont(font: .inter, style: .semiBold, size: .h1))
                                    .foregroundStyle(Color("ColorStone950"))
                            }
                            .confirmationDialog(
                                Text("Credential Options"),
                                isPresented: $optionsOpen,
                                titleVisibility: .visible,
                                actions: {
                                    CredentialOptionsDialogActions(
                                        onDelete: onDelete,
                                        exportFileName: "\(title ?? "credential").json",
                                        credentialPack: credentialPack
                                    )
                                }
                            )
                        }
                        .padding(.leading, 12)
                },
                descriptionKeys: ["description", "issuer"],
                descriptionFormatter: descriptionFormatter,
                leadingIconKeys: ["issuer"],
                leadingIconFormatter: leadingIconFormatter
            ))
        )
<<<<<<< HEAD
        .confirmationDialog(
            Text("Credential Options"),
            isPresented: $optionsOpen,
            titleVisibility: .visible,
            actions: {
                if onDelete != nil {
                    Button("Delete", role: .destructive) { onDelete?() }
                }
                Button("Cancel", role: .cancel) {}
            }
        )
=======
>>>>>>> 3da5f8d4
    }

    @ViewBuilder
    public func credentialDetails() -> any View {
        Card(
            credentialPack: credentialPack,
            rendering: CardRendering.details(
                CardRenderingDetailsView(
                    fields: [
                        CardRenderingDetailsField(
                            keys: [],
                            formatter: { (values) in
                                let credential =
                                    values.first(where: {
                                        let credential = credentialPack.get(
                                            credentialId: $0.key)
                                        return credential?.asJwtVc() != nil
                                            || credential?.asJsonVc() != nil
                                            || credential?.asSdJwt() != nil
                                    }).map { $0.value } ?? [:]

                                return VStack(alignment: .leading, spacing: 20)
                                {
                                    CredentialStatus(status: credentialStatus)
                                    CredentialObjectDisplayer(dict: credential)
                                        .padding(.horizontal, 4)
                                }
                            })
                    ]
                ))
        )
        .padding(.all, 12)
    }

    @ViewBuilder
    public func credentialListItem(withOptions: Bool = false) -> any View {
        VStack {
            VStack {
                if withOptions {
                    listItemWithOptions()
                } else {
                    listItem()
                }
            }
            .padding(12)
            .overlay(
                RoundedRectangle(cornerRadius: 8)
                    .stroke(Color("ColorBase300"), lineWidth: 1)
            )
            .padding(.all, 12)
        }
    }

    @ViewBuilder
    public func credentialReviewInfo() -> any View {
        VStack {
            Text("Review Info")
                .font(.customFont(font: .inter, style: .bold, size: .h0))
                .padding(.horizontal, 20)
                .foregroundStyle(Color("ColorStone950"))
            AnyView(credentialListItem(withOptions: false))
                .frame(height: 100)
            ScrollView(.vertical, showsIndicators: false) {
                AnyView(credentialDetails())
            }
        }
        .onAppear(perform: {
            Task {
                credentialStatus = await getStatus()
            }
        })
    }

    @ViewBuilder
    public func credentialPreviewAndDetails() -> any View {
        AnyView(credentialListItem(withOptions: true))
            .onTapGesture {
                sheetOpen.toggle()
            }
            .sheet(isPresented: $sheetOpen) {

            } content: {
                AnyView(credentialReviewInfo())
                    .padding(.top, 25)
                    .presentationDetents([.fraction(0.85)])
                    .presentationDragIndicator(.automatic)
                    .presentationBackgroundInteraction(.automatic)
            }
            .onAppear(perform: {
                Task {
                    credentialStatus = await getStatus()
                }
            })
    }

    var body: some View {
        AnyView(credentialPreviewAndDetails())
    }
}<|MERGE_RESOLUTION|>--- conflicted
+++ resolved
@@ -217,20 +217,6 @@
                 leadingIconFormatter: leadingIconFormatter
             ))
         )
-<<<<<<< HEAD
-        .confirmationDialog(
-            Text("Credential Options"),
-            isPresented: $optionsOpen,
-            titleVisibility: .visible,
-            actions: {
-                if onDelete != nil {
-                    Button("Delete", role: .destructive) { onDelete?() }
-                }
-                Button("Cancel", role: .cancel) {}
-            }
-        )
-=======
->>>>>>> 3da5f8d4
     }
 
     @ViewBuilder
