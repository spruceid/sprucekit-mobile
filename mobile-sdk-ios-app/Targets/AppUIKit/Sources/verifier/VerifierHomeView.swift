import SwiftUI

struct VerifierHomeView: View {
    @Binding var path: NavigationPath
    
    var body: some View {
        VStack {
            VerifierHomeHeader(path: $path)
            VerifierHomeBody(path: $path)
        }
        .navigationBarBackButtonHidden(true)
    }
}

struct VerifierHomeHeader: View {
    @Binding var path: NavigationPath
    
    var body: some View {
        HStack {
            Text("Verifier")
                .font(.customFont(font: .inter, style: .bold, size: .h2))
                .padding(.leading, 36)
                .foregroundStyle(Color("TextHeader"))
            Spacer()
            Button {
                path.append(VerifierSettingsHome())
            } label: {
                ZStack {
                    RoundedRectangle(cornerRadius: 8)
                        .foregroundColor(Color("Primary"))
                        .frame(width: 36, height: 36)
                    Image("User")
                }
            }
            .padding(.trailing, 20)
        }
        .padding(.top, 10)
    }
}

struct VerifierHomeBody: View {
    @Binding var path: NavigationPath
    
<<<<<<< HEAD
    @State var verificationMethods: [VerificationMethod] = []

    var body: some View {
            ScrollView(.vertical, showsIndicators: false) {
                HStack {
                    Text("VERIFICATIONS")
                        .font(.customFont(font: .inter, style: .bold, size: .p))
                        .foregroundStyle(Color("TextOnPrimary"))
                    Spacer()
                    Text("+ New Verification")
                        .font(.customFont(font: .inter, style: .semiBold, size: .h4))
                        .foregroundStyle(Color("ColorBlue600"))
                        .onTapGesture {
                            // redirect to scanner
                        }
                }

//                VerifierListItem(
//                    title: "Driver's License Document",
//                    description: "Verifies physical driver's licenses issued by the state of Utopia",
//                    binary: true,
//                    fields: 0
//                ).onTapGesture {
//                    path.append(VerifyDL())
//                }

                // Over 21
//                VerifierListItem(
//                    title: "Employment Authorization Document",
//                    description: "Verifies physical Employment Authorization issued by the state of Utopia",
//                    binary: true,
//                    fields: 0
//                ).onTapGesture {
//                    path.append(VerifyEA())
//                }

                // VC
                VerifierListItem(
                    title: "Verifiable Credential",
                    description: "Verifies a Verifiable credential by reading the Verifiable Presentation QR Code",
                    type: VerifierListItemTagType.SCAN_QR_CODE
                ).onTapGesture {
                    path.append(VerifyVC())
                }

                // MDoc
                VerifierListItem(
                    title: "MDoc",
                    description: "Verifies a MDoc by reading the Presentation QR Code",
                    type: VerifierListItemTagType.SCAN_QR_CODE
                ).onTapGesture {
                    path.append(VerifyMDoc())
                }

            }
            .onAppear(perform: {
                self.verificationMethods = VerificationMethodDataStore.shared.getAllVerificationMethods()
            })
            .padding(.all, 24)
=======
    var body: some View {
        ScrollView(.vertical, showsIndicators: false) {
            HStack {
                Text("REQUESTS")
                    .font(.customFont(font: .inter, style: .bold, size: .p))
                    .foregroundStyle(Color("TextOnPrimary"))
                Spacer()
            }
            
            //                VerifierListItem(
            //                    title: "Driver's License Document",
            //                    description: "Verifies physical driver's licenses issued by the state of Utopia",
            //                    binary: true,
            //                    fields: 0
            //                ).onTapGesture {
            //                    path.append(VerifyDL())
            //                }
            
            // Over 21
            //                VerifierListItem(
            //                    title: "Employment Authorization Document",
            //                    description: "Verifies physical Employment Authorization issued by the state of Utopia",
            //                    binary: true,
            //                    fields: 0
            //                ).onTapGesture {
            //                    path.append(VerifyEA())
            //                }
            
            // VC
            VerifierListItem(
                title: "Verifiable Credential",
                description: "Verifies a Verifiable credential by reading the Verifiable Presentation QR Code",
                binary: true,
                fields: 0
            ).onTapGesture {
                path.append(VerifyVC())
            }
            
            // MDoc
            VerifierListItem(
                title: "MDoc",
                description: "Verifies a MDoc by reading the Presentation QR Code",
                binary: true,
                fields: 0
            ).onTapGesture {
                path.append(VerifyMDoc())
            }
            
        }
        .padding(.all, 24)
>>>>>>> 06c8b725
    }
}

struct VerifierListItem: View {
<<<<<<< HEAD
    let title: String
    let description: String
    let type: VerifierListItemTagType

=======
    
    let title: String
    let description: String
    let binary: Bool
    let fields: Int
    
>>>>>>> 06c8b725
    var body: some View {
        VStack(alignment: .leading, spacing: 12) {
            HStack(alignment: .center) {
                Text(title)
                    .font(.customFont(font: .inter, style: .semiBold, size: .h1))
                    .foregroundStyle(Color("TextHeader"))
<<<<<<< HEAD
=======
                //                VerifierListItemTag(binary: binary, fields: fields)
>>>>>>> 06c8b725
                Spacer()
                VerifierListItemTag(type: type)
            }
            Text(description)
            Divider()
        }
        .padding(.vertical, 12)
    }
}

enum VerifierListItemTagType {
    case DISPLAY_QR_CODE
    case SCAN_QR_CODE
}

struct VerifierListItemTag: View {
<<<<<<< HEAD
    let type: VerifierListItemTagType

=======
    let binary: Bool
    let fields: Int
    
>>>>>>> 06c8b725
    var body: some View {
        switch type {
        case VerifierListItemTagType.DISPLAY_QR_CODE:
            HStack {
                Image("QRCode")
                    .resizable()
                    .frame(width: 16, height: 16)
                Text("Display")
                    .font(.customFont(font: .inter, style: .semiBold, size: .p))
                    .foregroundStyle(Color.white)
                Image("ArrowTriangleRight")
            }
            .padding(.vertical, 6)
            .padding(.horizontal, 8)
            .background(Color("ColorPurple600"))
            .cornerRadius(100)
        case VerifierListItemTagType.SCAN_QR_CODE:
            HStack {
                Image("QRCodeReader")
                    .resizable()
                    .frame(width: 16, height: 16)
                    .foregroundColor(Color.white)
                Text("Scan")
                    .font(.customFont(font: .inter, style: .semiBold, size: .p))
                    .foregroundStyle(Color.white)
                Image("ArrowTriangleRight")
            }
            .padding(.vertical, 6)
            .padding(.horizontal, 8)
            .background(Color("ColorTerracotta600"))
            .cornerRadius(100)
        }
<<<<<<< HEAD
=======
        
>>>>>>> 06c8b725
    }
}

struct VerifierHomeViewPreview: PreviewProvider {
    @State static var path: NavigationPath = .init()
    
    static var previews: some View {
        VerifierHomeView(path: $path)
    }
}<|MERGE_RESOLUTION|>--- conflicted
+++ resolved
@@ -41,7 +41,6 @@
 struct VerifierHomeBody: View {
     @Binding var path: NavigationPath
     
-<<<<<<< HEAD
     @State var verificationMethods: [VerificationMethod] = []
 
     var body: some View {
@@ -101,85 +100,20 @@
                 self.verificationMethods = VerificationMethodDataStore.shared.getAllVerificationMethods()
             })
             .padding(.all, 24)
-=======
-    var body: some View {
-        ScrollView(.vertical, showsIndicators: false) {
-            HStack {
-                Text("REQUESTS")
-                    .font(.customFont(font: .inter, style: .bold, size: .p))
-                    .foregroundStyle(Color("TextOnPrimary"))
-                Spacer()
-            }
-            
-            //                VerifierListItem(
-            //                    title: "Driver's License Document",
-            //                    description: "Verifies physical driver's licenses issued by the state of Utopia",
-            //                    binary: true,
-            //                    fields: 0
-            //                ).onTapGesture {
-            //                    path.append(VerifyDL())
-            //                }
-            
-            // Over 21
-            //                VerifierListItem(
-            //                    title: "Employment Authorization Document",
-            //                    description: "Verifies physical Employment Authorization issued by the state of Utopia",
-            //                    binary: true,
-            //                    fields: 0
-            //                ).onTapGesture {
-            //                    path.append(VerifyEA())
-            //                }
-            
-            // VC
-            VerifierListItem(
-                title: "Verifiable Credential",
-                description: "Verifies a Verifiable credential by reading the Verifiable Presentation QR Code",
-                binary: true,
-                fields: 0
-            ).onTapGesture {
-                path.append(VerifyVC())
-            }
-            
-            // MDoc
-            VerifierListItem(
-                title: "MDoc",
-                description: "Verifies a MDoc by reading the Presentation QR Code",
-                binary: true,
-                fields: 0
-            ).onTapGesture {
-                path.append(VerifyMDoc())
-            }
-            
-        }
-        .padding(.all, 24)
->>>>>>> 06c8b725
     }
 }
 
 struct VerifierListItem: View {
-<<<<<<< HEAD
     let title: String
     let description: String
     let type: VerifierListItemTagType
 
-=======
-    
-    let title: String
-    let description: String
-    let binary: Bool
-    let fields: Int
-    
->>>>>>> 06c8b725
     var body: some View {
         VStack(alignment: .leading, spacing: 12) {
             HStack(alignment: .center) {
                 Text(title)
                     .font(.customFont(font: .inter, style: .semiBold, size: .h1))
                     .foregroundStyle(Color("TextHeader"))
-<<<<<<< HEAD
-=======
-                //                VerifierListItemTag(binary: binary, fields: fields)
->>>>>>> 06c8b725
                 Spacer()
                 VerifierListItemTag(type: type)
             }
@@ -196,14 +130,8 @@
 }
 
 struct VerifierListItemTag: View {
-<<<<<<< HEAD
     let type: VerifierListItemTagType
 
-=======
-    let binary: Bool
-    let fields: Int
-    
->>>>>>> 06c8b725
     var body: some View {
         switch type {
         case VerifierListItemTagType.DISPLAY_QR_CODE:
@@ -236,10 +164,6 @@
             .background(Color("ColorTerracotta600"))
             .cornerRadius(100)
         }
-<<<<<<< HEAD
-=======
-        
->>>>>>> 06c8b725
     }
 }
 
