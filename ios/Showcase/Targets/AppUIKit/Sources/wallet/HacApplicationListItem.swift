--- conflicted
+++ resolved
@@ -100,13 +100,7 @@
             }
         }
         .onAppear {
-<<<<<<< HEAD
-            // TODO: Create a 'loading' status
-            credentialStatus = .unknown;
-            if let application = application {
-=======
             if let application = hacApplication {
->>>>>>> 3d37c533
                 Task {
                     do {
                         let walletAttestation =
@@ -120,19 +114,6 @@
                                 issuanceId: application.issuanceId,
                                 walletAttestation: walletAttestation
                             )
-<<<<<<< HEAD
-
-                        switch status {
-                            case .readyToProvision(let openidCredentialOffer):
-                                credentialStatus = .ready
-                                credentialOfferUrl = openidCredentialOffer
-                            case .proofingRequired(let proofingUrl):
-                                credentialStatus = .pending
-                                credentialOfferUrl = proofingUrl
-                        }
-
-=======
->>>>>>> 3d37c533
                     } catch {
                         print(error.localizedDescription)
                     }
