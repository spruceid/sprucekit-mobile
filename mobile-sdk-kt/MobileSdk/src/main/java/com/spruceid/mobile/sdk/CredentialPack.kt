--- conflicted
+++ resolved
@@ -297,11 +297,7 @@
                     try {
                         val credential = vdcCollection.get(it)
                         if (credential == null) {
-<<<<<<< HEAD
-                            Log.w("sprucekit", "credential '$it' in pack '${id()}'" +
-=======
                             Log.w("sprucekit", "credential '$it' in pack '${id}'" +
->>>>>>> 8c8a61ed
                                     " could not be found")
                             Log.d("sprucekit", "VdcCollection: ${vdcCollection.allEntries()}")
                         }
