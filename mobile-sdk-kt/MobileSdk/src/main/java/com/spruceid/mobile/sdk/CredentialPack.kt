--- conflicted
+++ resolved
@@ -40,11 +40,7 @@
     }
 
     fun id(): UUID {
-<<<<<<< HEAD
-        return id
-=======
         return this.id
->>>>>>> 456e280c
     }
 
     /**
