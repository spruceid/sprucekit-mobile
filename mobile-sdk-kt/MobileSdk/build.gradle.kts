plugins {
    id("com.android.library")
    id("org.jetbrains.kotlin.android")
    `maven-publish`
    id("signing")
    id("com.gradleup.nmcp")
}

publishing {
    repositories {
        maven {
            name = "GitHubPackages"
            url = uri("https://maven.pkg.github.com/spruceid/mobile-sdk-kt")
            credentials {
                username = System.getenv("GITHUB_ACTOR")
                password = System.getenv("GITHUB_TOKEN")
            }
        }
        mavenLocal()
    }
    publications {
        // This command must be commented on when releasing a new version.
        // create<MavenPublication>("debug") {
        //    groupId = "com.spruceid.mobile.sdk"
        //    artifactId = "mobilesdk"
        //    version = System.getenv("VERSION")
        //  afterEvaluate { from(components["release"]) }
        //}

        // Creates a Maven publication called "release".
        create<MavenPublication>("release") {
            groupId = "com.spruceid.mobile.sdk"
            artifactId = "mobilesdk"
            version = System.getenv("VERSION")

            afterEvaluate { from(components["release"]) }

            pom {
                packaging = "aar"
                name.set("mobilesdk")
                description.set("Android SpruceID Mobile SDK")
                url.set("https://github.com/spruceid/mobile-sdk-kt")
                licenses {
                    license {
                        name.set("MIT License")
                        url.set("https://opensource.org/license/mit/")
                    }
                    license {
                        name.set("Apache License, Version 2.0")
                        url.set("http://www.apache.org/licenses/LICENSE-2.0.txt")
                    }
                }
                developers {
                    developer {
                        name.set("Spruce Systems, Inc.")
                        email.set("hello@spruceid.com")
                    }
                }
                scm {
                    url.set(pom.url.get())
                    connection.set("scm:git:${url.get()}.git")
                    developerConnection.set("scm:git:${url.get()}.git")
                }
            }
        }
    }
}

signing {
    useGpgCmd()
    sign(publishing.publications["release"])
}

nmcp {
    afterEvaluate {
        publish("release") {
            username = System.getenv("MAVEN_USERNAME")
            password = System.getenv("MAVEN_PASSWORD")
            publicationType = "AUTOMATIC"
        }
    }
}

android {
    namespace = "com.spruceid.mobile.sdk"
    compileSdk = 35

    defaultConfig {
        minSdk = 26

        testInstrumentationRunner = "androidx.test.runner.AndroidJUnitRunner"
        consumerProguardFiles("consumer-rules.pro")
    }

    buildTypes {
        release {
            isMinifyEnabled = false
            proguardFiles(
                getDefaultProguardFile("proguard-android-optimize.txt"),
                "proguard-rules.pro"
            )
        }
    }

    compileOptions {
        sourceCompatibility = JavaVersion.VERSION_1_8
        targetCompatibility = JavaVersion.VERSION_1_8
    }

    kotlinOptions { jvmTarget = "1.8" }

    buildFeatures {
        compose = true
        viewBinding = true
    }

    composeOptions { kotlinCompilerExtensionVersion = "1.5.11" }

    publishing {
        singleVariant("release") {
            withSourcesJar()
            withJavadocJar()
        }
    }
}

dependencies {
<<<<<<< HEAD
    api("com.spruceid.mobile.sdk.rs:mobilesdkrs:0.6.0")
=======
    api("com.spruceid.mobile.sdk.rs:mobilesdkrs:0.8.3")
>>>>>>> a730d309
    //noinspection GradleCompatible
    implementation("com.android.support:appcompat-v7:28.0.0")
    /* Begin UI dependencies */
    implementation("androidx.compose.material3:material3:1.2.1")
    implementation("androidx.camera:camera-camera2:1.3.2")
    implementation("androidx.camera:camera-lifecycle:1.3.2")
    implementation("androidx.camera:camera-view:1.3.2")
    implementation("com.google.zxing:core:3.5.1")
    implementation("com.google.accompanist:accompanist-permissions:0.34.0")
    implementation("androidx.camera:camera-mlkit-vision:1.3.0-alpha06")
    implementation("com.google.android.gms:play-services-mlkit-text-recognition:19.0.0")
    /* End UI dependencies */
    implementation("androidx.datastore:datastore-preferences:1.1.1")
    testImplementation("junit:junit:4.13.2")
    testImplementation("org.json:json:20230618")
    androidTestImplementation("com.android.support.test:runner:1.0.2")
    androidTestImplementation("com.android.support.test.espresso:espresso-core:3.0.2")
}<|MERGE_RESOLUTION|>--- conflicted
+++ resolved
@@ -125,11 +125,7 @@
 }
 
 dependencies {
-<<<<<<< HEAD
-    api("com.spruceid.mobile.sdk.rs:mobilesdkrs:0.6.0")
-=======
     api("com.spruceid.mobile.sdk.rs:mobilesdkrs:0.8.3")
->>>>>>> a730d309
     //noinspection GradleCompatible
     implementation("com.android.support:appcompat-v7:28.0.0")
     /* Begin UI dependencies */
