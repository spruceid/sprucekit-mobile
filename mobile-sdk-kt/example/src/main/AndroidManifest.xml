<?xml version="1.0" encoding="utf-8"?>
<manifest xmlns:android="http://schemas.android.com/apk/res/android"
    xmlns:tools="http://schemas.android.com/tools">

    <uses-permission android:name="android.permission.BLUETOOTH_ADVERTISE" />
    <uses-permission
        android:name="android.permission.BLUETOOTH"
        android:maxSdkVersion="30" />
    <uses-permission
        android:name="android.permission.BLUETOOTH_ADMIN"
        android:maxSdkVersion="30" />
    <!-- Needed only if your app looks for Bluetooth devices. -->
    <uses-permission android:name="android.permission.BLUETOOTH_CONNECT" />
    <uses-permission android:name="android.permission.BLUETOOTH_SCAN" />
    <uses-permission android:name="android.permission.ACCESS_COARSE_LOCATION" />
    <uses-permission android:name="android.permission.ACCESS_FINE_LOCATION" />
    <uses-permission android:name="android.permission.ACCESS_LOCATION_EXTRA_COMMANDS" />
    <uses-permission android:name="android.permission.ACCESS_NETWORK_STATE" />
    <uses-permission android:name="android.permission.INTERNET" />


    <application
        android:name=".MainApplication"
        android:allowBackup="false"
        android:dataExtractionRules="@xml/data_extraction_rules"
        android:fullBackupContent="@xml/backup_rules"
        android:icon="@mipmap/ic_launcher"
        android:label="@string/app_name"
        android:roundIcon="@mipmap/ic_launcher_round"
        android:supportsRtl="true"
        android:theme="@style/Theme.MobileSdk"
        tools:targetApi="31">

        <activity
            android:name=".MainActivity"
            android:exported="true"
            android:theme="@style/Theme.MobileSdk"
            android:launchMode="singleInstance">
            <intent-filter>
                <action android:name="android.intent.action.MAIN" />

                <category android:name="android.intent.category.LAUNCHER" />
            </intent-filter>
            <intent-filter>
                <!-- Intent action and categories -->
                <action android:name="android.intent.action.VIEW" />

                <category android:name="android.intent.category.DEFAULT" />
                <category android:name="android.intent.category.BROWSABLE" />
                <!-- Deep link data -->
                <data android:scheme="spruceid" />
                <data android:scheme="openid4vp" />
<<<<<<< HEAD
                <data android:scheme="openid-credential-offer" />
=======
                <data android:scheme="mdoc-openid4vp" />
>>>>>>> a730d309
            </intent-filter>
        </activity>

        <provider
            android:name="androidx.startup.InitializationProvider"
            android:authorities="${applicationId}.androidx-startup"
            android:exported="false"
            tools:node="merge">
            <meta-data
                android:name="app.rive.runtime.kotlin.RiveInitializer"
                android:value="androidx.startup" />
        </provider>
        <provider
            android:name="androidx.core.content.FileProvider"
            android:authorities="${applicationId}.provider"
            android:exported="false"
            android:grantUriPermissions="true">
            <meta-data
                android:name="android.support.FILE_PROVIDER_PATHS"
                android:resource="@xml/provider_paths" />
        </provider>
    </application>

</manifest><|MERGE_RESOLUTION|>--- conflicted
+++ resolved
@@ -50,11 +50,8 @@
                 <!-- Deep link data -->
                 <data android:scheme="spruceid" />
                 <data android:scheme="openid4vp" />
-<<<<<<< HEAD
                 <data android:scheme="openid-credential-offer" />
-=======
                 <data android:scheme="mdoc-openid4vp" />
->>>>>>> a730d309
             </intent-filter>
         </activity>
 
