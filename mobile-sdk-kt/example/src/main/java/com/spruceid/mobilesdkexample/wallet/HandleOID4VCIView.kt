package com.spruceid.mobilesdkexample.wallet

import android.content.Context
import android.util.Base64
import androidx.compose.runtime.Composable
import androidx.compose.runtime.LaunchedEffect
import androidx.compose.runtime.getValue
import androidx.compose.runtime.mutableStateOf
import androidx.compose.runtime.remember
import androidx.compose.runtime.setValue
import androidx.compose.ui.platform.LocalContext
import androidx.navigation.NavHostController
import com.spruceid.mobile.sdk.KeyManager
import com.spruceid.mobile.sdk.rs.AsyncHttpClient
import com.spruceid.mobile.sdk.rs.DidMethod
import com.spruceid.mobile.sdk.rs.HttpRequest
import com.spruceid.mobile.sdk.rs.HttpResponse
import com.spruceid.mobile.sdk.rs.Oid4vci
import com.spruceid.mobile.sdk.rs.Oid4vciExchangeOptions
import com.spruceid.mobile.sdk.rs.generatePopComplete
import com.spruceid.mobile.sdk.rs.generatePopPrepare
import com.spruceid.mobilesdkexample.ErrorView
import com.spruceid.mobilesdkexample.LoadingView
import com.spruceid.mobilesdkexample.R
import com.spruceid.mobilesdkexample.credentials.AddToWalletView
import com.spruceid.mobilesdkexample.navigation.Screen
import com.spruceid.mobilesdkexample.viewmodels.CredentialPacksViewModel
<<<<<<< HEAD
import com.spruceid.mobilesdkexample.viewmodels.WalletActivityLogsViewModel
=======
import com.spruceid.mobilesdkexample.viewmodels.StatusListViewModel
>>>>>>> 456e280c
import io.ktor.client.HttpClient
import io.ktor.client.engine.cio.CIO
import io.ktor.client.request.request
import io.ktor.client.request.setBody
import io.ktor.client.statement.readBytes
import io.ktor.http.HttpMethod
import io.ktor.util.toMap

@Composable
fun HandleOID4VCIView(
    navController: NavHostController,
    url: String,
    credentialPacksViewModel: CredentialPacksViewModel,
<<<<<<< HEAD
    walletActivityLogsViewModel: WalletActivityLogsViewModel
=======
    statusListViewModel: StatusListViewModel
>>>>>>> 456e280c
) {
    var loading by remember { mutableStateOf(false) }
    var err by remember { mutableStateOf<String?>(null) }
    var credential by remember { mutableStateOf<String?>(null) }
    val ctx = LocalContext.current

    LaunchedEffect(Unit) {
        loading = true
        val client = HttpClient(CIO)
        val oid4vciSession =
            Oid4vci.newWithAsyncClient(
                client =
                object : AsyncHttpClient {
                    override suspend fun httpClient(
                        request: HttpRequest
                    ): HttpResponse {
                        val res =
                            client.request(request.url) {
                                method = HttpMethod(request.method)
                                for ((k, v) in request.headers) {
                                    headers[k] = v
                                }
                                setBody(request.body)
                            }

                        return HttpResponse(
                            statusCode = res.status.value.toUShort(),
                            headers =
                            res.headers.toMap().mapValues {
                                it.value.joinToString()
                            },
                            body = res.readBytes()
                        )
                    }
                }
            )

        try {
            oid4vciSession.initiateWithOffer(
                credentialOffer = url,
                clientId = "skit-demo-wallet",
                redirectUrl = "https://spruceid.com"
            )

            val nonce = oid4vciSession.exchangeToken()

            val metadata = oid4vciSession.getMetadata()

            val keyManager = KeyManager()
            keyManager.generateSigningKey(id = "reference-app/default-signing")
            val jwk = keyManager.getJwk(id = "reference-app/default-signing")

            val signingInput =
                jwk?.let {
                    generatePopPrepare(
                        audience = metadata.issuer(),
                        nonce = nonce,
                        didMethod = DidMethod.JWK,
                        publicJwk = jwk,
                        durationInSecs = null
                    )
                }

            val signature =
                signingInput?.let {
                    keyManager.signPayload(
                        id = "reference-app/default-signing",
                        payload = signingInput
                    )
                }

            val pop =
                signingInput?.let {
                    signature?.let {
                        generatePopComplete(
                            signingInput = signingInput,
                            signature =
                            Base64.encodeToString(
                                signature,
                                Base64.URL_SAFE or
                                        Base64.NO_PADDING or
                                        Base64.NO_WRAP
                            )
                                .toByteArray()
                        )
                    }
                }

            oid4vciSession.setContextMap(getVCPlaygroundOID4VCIContext(ctx = ctx))

            val credentials =
                pop?.let { oid4vciSession.exchangeCredential(
                    proofsOfPossession = listOf(pop),
                    options = Oid4vciExchangeOptions(true),
                ) }

            credentials?.forEach { cred ->
                cred.payload.toString(Charsets.UTF_8).let { credential = it }
            }
        } catch (e: Exception) {
            err = e.localizedMessage
            e.printStackTrace()
        }
        loading = false
    }

    if (loading) {
        LoadingView(loadingText = "Loading...")
    } else if (err != null) {
        ErrorView(
            errorTitle = "Error Adding Credential",
            errorDetails = err!!,
            onClose = { navController.navigate(Screen.HomeScreen.route) { popUpTo(0) } }
        )
    } else if (credential != null) {
        AddToWalletView(
            navController = navController,
            rawCredential = credential!!,
            credentialPacksViewModel = credentialPacksViewModel,
<<<<<<< HEAD
            walletActivityLogsViewModel = walletActivityLogsViewModel
=======
            statusListViewModel = statusListViewModel
>>>>>>> 456e280c
        )
    }
}

fun getVCPlaygroundOID4VCIContext(ctx: Context): Map<String, String> {
    val context = mutableMapOf<String, String>()

    context["https://w3id.org/first-responder/v1"] =
        ctx.resources
            .openRawResource(R.raw.w3id_org_first_responder_v1)
            .bufferedReader()
            .readLines()
            .joinToString("")

    context["https://w3id.org/vdl/aamva/v1"] =
        ctx.resources
            .openRawResource(R.raw.w3id_org_vdl_aamva_v1)
            .bufferedReader()
            .readLines()
            .joinToString("")

    context["https://w3id.org/citizenship/v3"] =
        ctx.resources
            .openRawResource(R.raw.w3id_org_citizenship_v3)
            .bufferedReader()
            .readLines()
            .joinToString("")

    context["https://purl.imsglobal.org/spec/ob/v3p0/context-3.0.2.json"] =
        ctx.resources
            .openRawResource(R.raw.purl_imsglobal_org_spec_ob_v3p0_context_3_0_2)
            .bufferedReader()
            .readLines()
            .joinToString("")

    context["https://w3id.org/citizenship/v4rc1"] =
        ctx.resources
            .openRawResource(R.raw.w3id_org_citizenship_v4rc1)
            .bufferedReader()
            .readLines()
            .joinToString("")

    context["https://w3id.org/vc/render-method/v2rc1"] =
        ctx.resources
            .openRawResource(R.raw.w3id_org_vc_render_method_v2rc1)
            .bufferedReader()
            .readLines()
            .joinToString("")

    context["https://examples.vcplayground.org/contexts/alumni/v2.json"] =
        ctx.resources
            .openRawResource(R.raw.examples_vcplayground_org_contexts_alumni_v2)
            .bufferedReader()
            .readLines()
            .joinToString("")

    context["https://examples.vcplayground.org/contexts/first-responder/v1.json"] =
        ctx.resources
            .openRawResource(R.raw.examples_vcplayground_org_contexts_first_responder_v1)
            .bufferedReader()
            .readLines()
            .joinToString("")

    context["https://examples.vcplayground.org/contexts/shim-render-method-term/v1.json"] =
        ctx.resources
            .openRawResource(R.raw.examples_vcplayground_org_contexts_shim_render_method_term_v1)
            .bufferedReader()
            .readLines()
            .joinToString("")

    context["https://examples.vcplayground.org/contexts/shim-VCv1.1-common-example-terms/v1.json"] =
        ctx.resources
            .openRawResource(R.raw.examples_vcplayground_org_contexts_shim_vcv1_1_common_example_terms_v1)
            .bufferedReader()
            .readLines()
            .joinToString("")

    context["https://examples.vcplayground.org/contexts/utopia-natcert/v1.json"] =
        ctx.resources
            .openRawResource(R.raw.examples_vcplayground_org_contexts_utopia_natcert_v1)
            .bufferedReader()
            .readLines()
            .joinToString("")

    context["https://www.w3.org/ns/controller/v1"] =
        ctx.resources
            .openRawResource(R.raw.w3_org_ns_controller_v1)
            .bufferedReader()
            .readLines()
            .joinToString("")

    context["https://examples.vcplayground.org/contexts/movie-ticket/v2.json"] =
        ctx.resources
            .openRawResource(R.raw.examples_vcplayground_org_contexts_movie_ticket_v2)
            .bufferedReader()
            .readLines()
            .joinToString("")

    context["https://examples.vcplayground.org/contexts/food-safety-certification/v1.json"] =
        ctx.resources
            .openRawResource(R.raw.examples_vcplayground_org_contexts_food_safety_certification_v1)
            .bufferedReader()
            .readLines()
            .joinToString("")

    context["https://examples.vcplayground.org/contexts/academic-course-credential/v1.json"] =
        ctx.resources
            .openRawResource(R.raw.examples_vcplayground_org_contexts_academic_course_credential_v1)
            .bufferedReader()
            .readLines()
            .joinToString("")

    context["https://examples.vcplayground.org/contexts/gs1-8110-coupon/v2.json"] =
        ctx.resources
            .openRawResource(R.raw.examples_vcplayground_org_contexts_gs1_8110_coupon_v2)
            .bufferedReader()
            .readLines()
            .joinToString("")

    context["https://examples.vcplayground.org/contexts/customer-loyalty/v1.json"] =
        ctx.resources
            .openRawResource(R.raw.examples_vcplayground_org_contexts_customer_loyalty_v1)
            .bufferedReader()
            .readLines()
            .joinToString("")

    context["https://examples.vcplayground.org/contexts/movie-ticket-vcdm-v2/v1.json"] =
        ctx.resources
            .openRawResource(R.raw.examples_vcplayground_org_contexts_movie_ticket_vcdm_v2_v1)
            .bufferedReader()
            .readLines()
            .joinToString("")

    return context
}<|MERGE_RESOLUTION|>--- conflicted
+++ resolved
@@ -25,11 +25,8 @@
 import com.spruceid.mobilesdkexample.credentials.AddToWalletView
 import com.spruceid.mobilesdkexample.navigation.Screen
 import com.spruceid.mobilesdkexample.viewmodels.CredentialPacksViewModel
-<<<<<<< HEAD
 import com.spruceid.mobilesdkexample.viewmodels.WalletActivityLogsViewModel
-=======
 import com.spruceid.mobilesdkexample.viewmodels.StatusListViewModel
->>>>>>> 456e280c
 import io.ktor.client.HttpClient
 import io.ktor.client.engine.cio.CIO
 import io.ktor.client.request.request
@@ -43,11 +40,8 @@
     navController: NavHostController,
     url: String,
     credentialPacksViewModel: CredentialPacksViewModel,
-<<<<<<< HEAD
-    walletActivityLogsViewModel: WalletActivityLogsViewModel
-=======
+    walletActivityLogsViewModel: WalletActivityLogsViewModel,
     statusListViewModel: StatusListViewModel
->>>>>>> 456e280c
 ) {
     var loading by remember { mutableStateOf(false) }
     var err by remember { mutableStateOf<String?>(null) }
@@ -167,11 +161,8 @@
             navController = navController,
             rawCredential = credential!!,
             credentialPacksViewModel = credentialPacksViewModel,
-<<<<<<< HEAD
-            walletActivityLogsViewModel = walletActivityLogsViewModel
-=======
+            walletActivityLogsViewModel = walletActivityLogsViewModel,
             statusListViewModel = statusListViewModel
->>>>>>> 456e280c
         )
     }
 }
