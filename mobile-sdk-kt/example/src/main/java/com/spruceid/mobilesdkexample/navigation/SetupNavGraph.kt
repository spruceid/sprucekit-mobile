package com.spruceid.mobilesdkexample.navigation

import androidx.compose.runtime.Composable
import androidx.navigation.NavHostController
import androidx.navigation.NavType
import androidx.navigation.compose.NavHost
import androidx.navigation.compose.composable
import androidx.navigation.navArgument
import androidx.navigation.navDeepLink
import com.spruceid.mobilesdkexample.HomeView
import com.spruceid.mobilesdkexample.credentials.AddToWalletView
import com.spruceid.mobilesdkexample.verifier.AddVerificationMethodView
import com.spruceid.mobilesdkexample.verifier.VerifyDLView
import com.spruceid.mobilesdkexample.verifier.VerifyDelegatedOid4vpView
import com.spruceid.mobilesdkexample.verifier.VerifyEAView
import com.spruceid.mobilesdkexample.verifier.VerifyMDocView
import com.spruceid.mobilesdkexample.verifier.VerifyVCView
import com.spruceid.mobilesdkexample.verifiersettings.VerifierSettingsActivityLogScreen
import com.spruceid.mobilesdkexample.verifiersettings.VerifierSettingsHomeView
import com.spruceid.mobilesdkexample.viewmodels.CredentialPacksViewModel
import com.spruceid.mobilesdkexample.viewmodels.HelpersViewModel
import com.spruceid.mobilesdkexample.viewmodels.StatusListViewModel
import com.spruceid.mobilesdkexample.viewmodels.VerificationActivityLogsViewModel
import com.spruceid.mobilesdkexample.viewmodels.VerificationMethodsViewModel
import com.spruceid.mobilesdkexample.viewmodels.WalletActivityLogsViewModel
import com.spruceid.mobilesdkexample.wallet.DispatchQRView
import com.spruceid.mobilesdkexample.wallet.HandleOID4VCIView
import com.spruceid.mobilesdkexample.wallet.HandleOID4VPView
import com.spruceid.mobilesdkexample.walletsettings.WalletSettingsActivityLogScreen
import com.spruceid.mobilesdkexample.walletsettings.WalletSettingsHomeView

@Composable
fun SetupNavGraph(
    navController: NavHostController,
    verificationMethodsViewModel: VerificationMethodsViewModel,
    verificationActivityLogsViewModel: VerificationActivityLogsViewModel,
    walletActivityLogsViewModel: WalletActivityLogsViewModel,
    credentialPacksViewModel: CredentialPacksViewModel,
    statusListViewModel: StatusListViewModel,
    helpersViewModel: HelpersViewModel
) {
    NavHost(navController = navController, startDestination = Screen.HomeScreen.route) {
        composable(
            route = Screen.HomeScreen.route,
            arguments = listOf(
                navArgument("tab") {
                    type = NavType.StringType; defaultValue = "wallet"
                }
            ),
        ) { backStackEntry ->
            val tab = backStackEntry.arguments?.getString("tab")!!
            HomeView(
                navController,
                initialTab = tab,
                verificationMethodsViewModel = verificationMethodsViewModel,
                credentialPacksViewModel = credentialPacksViewModel,
<<<<<<< HEAD
                walletActivityLogsViewModel = walletActivityLogsViewModel,
=======
                statusListViewModel = statusListViewModel,
>>>>>>> 456e280c
                helpersViewModel = helpersViewModel
            )
        }
        composable(
            route = Screen.VerifyDLScreen.route,
        ) {
            VerifyDLView(
                navController,
                verificationActivityLogsViewModel = verificationActivityLogsViewModel
            )
        }
        composable(
            route = Screen.VerifyEAScreen.route,
        ) {
            VerifyEAView(
                navController,
                verificationActivityLogsViewModel = verificationActivityLogsViewModel
            )
        }
        composable(
            route = Screen.VerifyVCScreen.route,
        ) {
            VerifyVCView(navController)
        }
        composable(
            route = Screen.VerifyMDocScreen.route,
        ) {
            VerifyMDocView(
                navController,
                verificationActivityLogsViewModel = verificationActivityLogsViewModel
            )
        }
        composable(
            route = Screen.VerifyDelegatedOid4vpScreen.route,
        ) { backStackEntry ->
            val id = backStackEntry.arguments?.getString("id")!!
            VerifyDelegatedOid4vpView(
                navController,
                verificationId = id,
                verificationMethodsViewModel = verificationMethodsViewModel,
                verificationActivityLogsViewModel = verificationActivityLogsViewModel,
                statusListViewModel = statusListViewModel
            )
        }
        composable(
            route = Screen.VerifierSettingsHomeScreen.route,
        ) {
            VerifierSettingsHomeView(
                navController,
                verificationMethodsViewModel = verificationMethodsViewModel
            )
        }
        composable(
            route = Screen.VerifierSettingsActivityLogScreen.route,
        ) {
            VerifierSettingsActivityLogScreen(
                navController,
                verificationActivityLogsViewModel = verificationActivityLogsViewModel,
                helpersViewModel = helpersViewModel
            )
        }
        composable(
            route = Screen.AddVerificationMethodScreen.route,
        ) {
            AddVerificationMethodView(
                navController,
                verificationMethodsViewModel = verificationMethodsViewModel
            )
        }
        composable(
            route = Screen.WalletSettingsHomeScreen.route,
        ) {
            WalletSettingsHomeView(
                navController,
                credentialPacksViewModel,
                walletActivityLogsViewModel
            )
        }
        composable(
            route = Screen.WalletSettingsActivityLogScreen.route,
        ) {
            WalletSettingsActivityLogScreen(
                navController,
                walletActivityLogsViewModel = walletActivityLogsViewModel,
                helpersViewModel = helpersViewModel
            )
        }
        composable(
            route = Screen.AddToWalletScreen.route,
            deepLinks =
            listOf(navDeepLink { uriPattern = "spruceid://?sd-jwt={rawCredential}" })
        ) { backStackEntry ->
            val rawCredential = backStackEntry.arguments?.getString("rawCredential")!!
            AddToWalletView(
                navController,
                rawCredential,
                credentialPacksViewModel,
<<<<<<< HEAD
                walletActivityLogsViewModel
=======
                statusListViewModel
>>>>>>> 456e280c
            )
        }
        composable(
            route = Screen.ScanQRScreen.route,
        ) { DispatchQRView(navController) }
        composable(
            route = Screen.HandleOID4VCI.route,
        ) { backStackEntry ->
            val url = backStackEntry.arguments?.getString("url")!!
<<<<<<< HEAD
            HandleOID4VCIView(
                navController,
                url,
                credentialPacksViewModel,
                walletActivityLogsViewModel
            )
=======
            HandleOID4VCIView(navController, url, credentialPacksViewModel, statusListViewModel)
>>>>>>> 456e280c
        }
        composable(
            route = Screen.HandleOID4VP.route,
            deepLinks = listOf(navDeepLink { uriPattern = "openid4vp://{url}" })
        ) { backStackEntry ->
            var url = backStackEntry.arguments?.getString("url")!!
            if (!url.startsWith("openid4vp")) {
                url = "openid4vp://$url"
            }
            HandleOID4VPView(
                navController,
                url,
                credentialPacksViewModel,
                walletActivityLogsViewModel
            )
        }
    }
}<|MERGE_RESOLUTION|>--- conflicted
+++ resolved
@@ -54,11 +54,8 @@
                 initialTab = tab,
                 verificationMethodsViewModel = verificationMethodsViewModel,
                 credentialPacksViewModel = credentialPacksViewModel,
-<<<<<<< HEAD
                 walletActivityLogsViewModel = walletActivityLogsViewModel,
-=======
                 statusListViewModel = statusListViewModel,
->>>>>>> 456e280c
                 helpersViewModel = helpersViewModel
             )
         }
@@ -156,11 +153,8 @@
                 navController,
                 rawCredential,
                 credentialPacksViewModel,
-<<<<<<< HEAD
-                walletActivityLogsViewModel
-=======
+                walletActivityLogsViewModel,
                 statusListViewModel
->>>>>>> 456e280c
             )
         }
         composable(
@@ -170,16 +164,13 @@
             route = Screen.HandleOID4VCI.route,
         ) { backStackEntry ->
             val url = backStackEntry.arguments?.getString("url")!!
-<<<<<<< HEAD
             HandleOID4VCIView(
                 navController,
                 url,
                 credentialPacksViewModel,
-                walletActivityLogsViewModel
+                walletActivityLogsViewModel,
+                statusListViewModel
             )
-=======
-            HandleOID4VCIView(navController, url, credentialPacksViewModel, statusListViewModel)
->>>>>>> 456e280c
         }
         composable(
             route = Screen.HandleOID4VP.route,
