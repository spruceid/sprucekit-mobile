package com.spruceid.mobilesdkexample.credentials

import androidx.compose.foundation.Image
import androidx.compose.foundation.border
import androidx.compose.foundation.clickable
import androidx.compose.foundation.layout.Arrangement
import androidx.compose.foundation.layout.Box
import androidx.compose.foundation.layout.Column
import androidx.compose.foundation.layout.Row
import androidx.compose.foundation.layout.fillMaxHeight
import androidx.compose.foundation.layout.fillMaxSize
import androidx.compose.foundation.layout.fillMaxWidth
import androidx.compose.foundation.layout.height
import androidx.compose.foundation.layout.padding
import androidx.compose.foundation.layout.width
import androidx.compose.foundation.shape.RoundedCornerShape
import androidx.compose.material3.ExperimentalMaterial3Api
import androidx.compose.material3.ModalBottomSheet
import androidx.compose.material3.Text
import androidx.compose.material3.rememberModalBottomSheetState
import androidx.compose.runtime.Composable
import androidx.compose.runtime.collectAsState
import androidx.compose.runtime.getValue
import androidx.compose.runtime.mutableStateOf
import androidx.compose.runtime.remember
import androidx.compose.runtime.setValue
import androidx.compose.ui.Alignment
import androidx.compose.ui.Modifier
import androidx.compose.ui.input.nestedscroll.nestedScroll
import androidx.compose.ui.platform.rememberNestedScrollInteropConnection
import androidx.compose.ui.res.painterResource
import androidx.compose.ui.res.stringResource
import androidx.compose.ui.text.font.FontWeight
import androidx.compose.ui.text.style.TextAlign
import androidx.compose.ui.unit.dp
import androidx.compose.ui.unit.sp
import com.spruceid.mobile.sdk.CredentialPack
import com.spruceid.mobile.sdk.CredentialStatusList
import com.spruceid.mobile.sdk.ui.BaseCard
import com.spruceid.mobile.sdk.ui.CardRenderingDetailsField
import com.spruceid.mobile.sdk.ui.CardRenderingDetailsView
import com.spruceid.mobile.sdk.ui.CardRenderingListView
import com.spruceid.mobile.sdk.ui.toCardRendering
import com.spruceid.mobilesdkexample.R
import com.spruceid.mobilesdkexample.ui.theme.ColorBase1
import com.spruceid.mobilesdkexample.ui.theme.ColorBase300
import com.spruceid.mobilesdkexample.ui.theme.ColorStone600
import com.spruceid.mobilesdkexample.ui.theme.ColorStone950
import com.spruceid.mobilesdkexample.ui.theme.Inter
import com.spruceid.mobilesdkexample.utils.addCredential
import com.spruceid.mobilesdkexample.utils.splitCamelCase
<<<<<<< HEAD
import com.spruceid.mobilesdkexample.viewmodels.StatusListViewModel
import kotlinx.coroutines.launch
=======
>>>>>>> 3da5f8d4
import org.json.JSONObject

class GenericCredentialItem : ICredentialView {
    override var credentialPack: CredentialPack
    private val statusListViewModel: StatusListViewModel
    private val onDelete: (() -> Unit)?
    private val onExport: ((String) -> Unit)?

    constructor(
        credentialPack: CredentialPack,
<<<<<<< HEAD
        statusListViewModel: StatusListViewModel,
        onDelete: (() -> Unit)? = null,
    ) {
        this.credentialPack = credentialPack
        this.onDelete = onDelete
        this.statusListViewModel = statusListViewModel
=======
        onDelete: (() -> Unit)? = null,
        onExport: ((String) -> Unit)? = null
    ) {
        this.credentialPack = credentialPack
        this.onDelete = onDelete
        this.onExport = onExport
>>>>>>> 3da5f8d4
    }

    constructor(
        rawCredential: String,
<<<<<<< HEAD
        statusListViewModel: StatusListViewModel,
        onDelete: (() -> Unit)? = null,
    ) {
        this.credentialPack = addCredential(CredentialPack(), rawCredential)
        this.onDelete = onDelete
        this.statusListViewModel = statusListViewModel
=======
        onDelete: (() -> Unit)? = null,
        onExport: ((String) -> Unit)? = null
    ) {
        this.credentialPack = addCredential(CredentialPack(), rawCredential)
        this.onDelete = onDelete
        this.onExport = onExport
>>>>>>> 3da5f8d4
    }

    @Composable
    private fun descriptionFormatter(values: Map<String, JSONObject>) {
        val statusLists by statusListViewModel.statusLists.collectAsState()
        val credential = values.toList().firstNotNullOfOrNull {
            val cred = credentialPack.getCredentialById(it.first)
            try {
                if (
                    cred?.asJwtVc() != null ||
                    cred?.asJsonVc() != null ||
                    cred?.asSdJwt() != null
                ) {
                    it.second
                } else {
                    null
                }
            } catch (_: Exception) {
                null
            }
        }

        var description = ""
        try {
            description = credential?.getJSONObject("issuer")?.getString("name").toString()
        } catch (_: Exception) {
        }

        if (description.isBlank()) {
            try {
                description = credential?.getString("description").toString()
            } catch (_: Exception) {
            }
        }

        Column {
            Text(
                text = description,
                fontFamily = Inter,
                fontWeight = FontWeight.Normal,
                fontSize = 14.sp,
                color = ColorStone600
            )
            CredentialStatusSmall(
                statusLists[credentialPack.id()] ?: CredentialStatusList.UNDEFINED
            )
        }
    }

    @Composable
    private fun leadingIconFormatter(values: Map<String, JSONObject>) {
        val credential = values.toList().firstNotNullOfOrNull {
            val cred = credentialPack.getCredentialById(it.first)
            try {
                if (
                    cred?.asJwtVc() != null ||
                    cred?.asJsonVc() != null ||
                    cred?.asSdJwt() != null
                ) {
                    it.second
                } else {
                    null
                }
            } catch (_: Exception) {
                null
            }
        }

        var image = ""
        try {
            val issuerImage = credential?.getJSONObject("issuer.image")
            issuerImage?.optString("image").let {
                if (it != null) {
                    image = it.toString()
                    return
                }
            }

            issuerImage?.optString("id").let {
                if (it != null) {
                    image = it.toString()
                    return
                }
            }

        } catch (_: Exception) {
            image = credential?.getString("issuer.image") ?: ""
        }

        var alt = ""
        try {
            alt = credential?.getString("issuer.name").toString()
        } catch (_: Exception) {
        }

        Column(
            Modifier.fillMaxHeight(),
            verticalArrangement = Arrangement.Center,
            horizontalAlignment = Alignment.CenterHorizontally
        ) {
            if (image.isNotBlank()) {
                CredentialImage(image, alt)
            }
        }
    }

    @Composable
    fun listItem() {
        val listRendering = CardRenderingListView(
            titleKeys = listOf("name", "type"),
            titleFormatter = { values ->
                val credential = values.toList().firstNotNullOfOrNull {
                    val cred = credentialPack.getCredentialById(it.first)
                    try {
                        if (
                            cred?.asJwtVc() != null ||
                            cred?.asJsonVc() != null ||
                            cred?.asSdJwt() != null
                        ) {
                            it.second
                        } else {
                            null
                        }
                    } catch (_: Exception) {
                        null
                    }
                }
                var title = ""
                try {
                    title = credential?.get("name").toString()
                    if (title.isBlank()) {
                        val arrayTypes = credential?.getJSONArray("type")
                        if (arrayTypes != null) {
                            for (i in 0 until arrayTypes.length()) {
                                if (arrayTypes.get(i).toString() != "VerifiableCredential") {
                                    title = arrayTypes.get(i).toString().splitCamelCase()
                                    break
                                }
                            }
                        }
                    }
                } catch (_: Exception) {
                }
                Text(
                    text = title,
                    fontFamily = Inter,
                    fontWeight = FontWeight.Medium,
                    fontSize = 20.sp,
                    color = ColorStone950,
                    modifier = Modifier.padding(bottom = 8.dp)
                )
            },
            descriptionKeys = listOf("description", "issuer"),
            descriptionFormatter = { values ->
                descriptionFormatter(values)
            },
            leadingIconKeys = listOf("issuer.image", "issuer.name", "type"),
            leadingIconFormatter = { values ->
                leadingIconFormatter(values)
            }
        )

        BaseCard(
            credentialPack = credentialPack,
            rendering = listRendering.toCardRendering()
        )
    }

    @Composable
    fun listItemWithOptions() {
        var showBottomSheet by remember { mutableStateOf(false) }

        val listRendering = CardRenderingListView(
            titleKeys = listOf("name", "type"),
            titleFormatter = { values ->
                val credential = values.toList().firstNotNullOfOrNull {
                    val cred = credentialPack.getCredentialById(it.first)
                    try {
                        if (
                            cred?.asJwtVc() != null ||
                            cred?.asJsonVc() != null ||
                            cred?.asSdJwt() != null
                        ) {
                            it.second
                        } else {
                            null
                        }
                    } catch (_: Exception) {
                        null
                    }
                }
                var title = ""
                try {
                    title = credential?.get("name").toString()
                    if (title.isBlank()) {
                        val arrayTypes = credential?.getJSONArray("type")
                        if (arrayTypes != null) {
                            for (i in 0 until arrayTypes.length()) {
                                if (arrayTypes.get(i).toString() != "VerifiableCredential") {
                                    title = arrayTypes.get(i).toString().splitCamelCase()
                                    break
                                }
                            }
                        }
                    }
                } catch (_: Exception) {
                }

                Column {
                    Row(
                        Modifier.fillMaxWidth(),
                        horizontalArrangement = Arrangement.End
                    ) {
                        Image(
                            painter = painterResource(id = R.drawable.three_dots_horizontal),
                            contentDescription = stringResource(id = R.string.three_dots),
                            modifier = Modifier
                                .width(15.dp)
                                .height(12.dp)
                                .clickable {
                                    showBottomSheet = true
                                }
                        )
                    }
                    Text(
                        text = title,
                        fontFamily = Inter,
                        fontWeight = FontWeight.Medium,
                        fontSize = 20.sp,
                        color = ColorStone950,
                        modifier = Modifier.padding(bottom = 8.dp)
                    )
                    if (showBottomSheet) {
                        CredentialOptionsDialogActions(
                            setShowBottomSheet = { show ->
                                showBottomSheet = show
                            },
                            onDelete = onDelete,
                            onExport = {
                                onExport?.let { it(title) }
                            }
                        )
                    }
                }
            },
            descriptionKeys = listOf("description", "issuer"),
            descriptionFormatter = { values ->
                descriptionFormatter(values)
            },
            leadingIconKeys = listOf("issuer.image", "issuer.name", "type"),
            leadingIconFormatter = { values ->
                leadingIconFormatter(values)
            }
        )

        BaseCard(
            credentialPack = credentialPack,
            rendering = listRendering.toCardRendering()
        )
    }

    @Composable
    override fun credentialListItem(withOptions: Boolean) {
        Column(
            Modifier
                .padding(vertical = 10.dp)
                .border(
                    width = 1.dp,
                    color = ColorBase300,
                    shape = RoundedCornerShape(8.dp)
                )
                .padding(12.dp)
        ) {
            if (withOptions) {
                listItemWithOptions()
            } else {
                listItem()
            }
        }
    }

    @Composable
    override fun credentialListItem() {
        Column(
            Modifier
                .padding(vertical = 10.dp)
                .border(
                    width = 1.dp,
                    color = ColorBase300,
                    shape = RoundedCornerShape(8.dp)
                )
                .padding(12.dp)
        ) {
            listItem()
        }
    }

    @Composable
    override fun credentialDetails() {
        val statusLists by statusListViewModel.statusLists.collectAsState()
        val detailsRendering = CardRenderingDetailsView(
            fields = listOf(
                CardRenderingDetailsField(
                    // it's also possible just request the credentialSubject and cast it to JSONObject
                    keys = listOf(),
                    formatter = { values ->
                        val credential = values.toList().firstNotNullOfOrNull {
                            val cred = credentialPack.getCredentialById(it.first)
                            try {
                                if (
                                    cred?.asJwtVc() != null ||
                                    cred?.asJsonVc() != null ||
                                    cred?.asSdJwt() != null
                                ) {
                                    it.second
                                } else {
                                    null
                                }
                            } catch (_: Exception) {
                                null
                            }
                        }
                        Column {
                            CredentialStatus(
                                statusLists[credentialPack.id()] ?: CredentialStatusList.UNDEFINED
                            )
                            genericObjectDisplayer(
                                credential!!,
                                listOf(
                                    "type",
                                    "hashed",
                                    "salt",
                                    "proof",
                                    "renderMethod",
                                    "@context"
                                )
                            )
                        }
                    }
                )
            )
        )

        Box(
            Modifier
                .fillMaxWidth()
                .padding(horizontal = 24.dp)
        ) {
            BaseCard(
                credentialPack = credentialPack,
                rendering = detailsRendering.toCardRendering()
            )
        }
    }

    @OptIn(ExperimentalMaterial3Api::class)
    @Composable
    override fun credentialPreviewAndDetails() {
        var sheetOpen by remember { mutableStateOf(false) }

        Box(
            Modifier
                .clickable {
                    sheetOpen = true
                }
        ) {
            credentialListItem(withOptions = true)
        }

        if (sheetOpen) {
            ModalBottomSheet(
                onDismissRequest = {
                    sheetOpen = false
                },
                modifier = Modifier
                    .fillMaxHeight(0.8f)
                    .nestedScroll(rememberNestedScrollInteropConnection()),
                sheetState = rememberModalBottomSheetState(skipPartiallyExpanded = true),
                containerColor = ColorBase1,
                shape = RoundedCornerShape(topStart = 8.dp, topEnd = 8.dp)
            ) {
                Column(
                    Modifier
                        .fillMaxSize()
                        .padding(24.dp)
                ) {
                    Text(
                        text = "Review Info",
                        textAlign = TextAlign.Center,
                        fontFamily = Inter,
                        fontWeight = FontWeight.Bold,
                        fontSize = 24.sp,
                        color = ColorStone950,
                        modifier = Modifier
                            .fillMaxWidth()
                    )
                    // Header
                    credentialListItem()

                    // Body
                    credentialDetails()
                }
            }
        }
    }
}<|MERGE_RESOLUTION|>--- conflicted
+++ resolved
@@ -49,11 +49,8 @@
 import com.spruceid.mobilesdkexample.ui.theme.Inter
 import com.spruceid.mobilesdkexample.utils.addCredential
 import com.spruceid.mobilesdkexample.utils.splitCamelCase
-<<<<<<< HEAD
 import com.spruceid.mobilesdkexample.viewmodels.StatusListViewModel
 import kotlinx.coroutines.launch
-=======
->>>>>>> 3da5f8d4
 import org.json.JSONObject
 
 class GenericCredentialItem : ICredentialView {
@@ -64,40 +61,26 @@
 
     constructor(
         credentialPack: CredentialPack,
-<<<<<<< HEAD
         statusListViewModel: StatusListViewModel,
-        onDelete: (() -> Unit)? = null,
-    ) {
-        this.credentialPack = credentialPack
-        this.onDelete = onDelete
-        this.statusListViewModel = statusListViewModel
-=======
         onDelete: (() -> Unit)? = null,
         onExport: ((String) -> Unit)? = null
     ) {
         this.credentialPack = credentialPack
         this.onDelete = onDelete
         this.onExport = onExport
->>>>>>> 3da5f8d4
+        this.statusListViewModel = statusListViewModel
     }
 
     constructor(
         rawCredential: String,
-<<<<<<< HEAD
         statusListViewModel: StatusListViewModel,
-        onDelete: (() -> Unit)? = null,
-    ) {
-        this.credentialPack = addCredential(CredentialPack(), rawCredential)
-        this.onDelete = onDelete
-        this.statusListViewModel = statusListViewModel
-=======
         onDelete: (() -> Unit)? = null,
         onExport: ((String) -> Unit)? = null
     ) {
         this.credentialPack = addCredential(CredentialPack(), rawCredential)
         this.onDelete = onDelete
         this.onExport = onExport
->>>>>>> 3da5f8d4
+        this.statusListViewModel = statusListViewModel
     }
 
     @Composable
