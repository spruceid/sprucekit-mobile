package com.spruceid.mobilesdkexample.credentials

import androidx.compose.foundation.layout.Column
import androidx.compose.foundation.layout.fillMaxSize
import androidx.compose.foundation.layout.fillMaxWidth
import androidx.compose.foundation.layout.navigationBarsPadding
import androidx.compose.foundation.layout.padding
import androidx.compose.foundation.shape.RoundedCornerShape
import androidx.compose.material3.Button
import androidx.compose.material3.ButtonDefaults
import androidx.compose.material3.Text
import androidx.compose.runtime.Composable
import androidx.compose.runtime.LaunchedEffect
import androidx.compose.runtime.getValue
import androidx.compose.runtime.mutableStateOf
import androidx.compose.runtime.remember
import androidx.compose.runtime.rememberCoroutineScope
import androidx.compose.runtime.setValue
import androidx.compose.ui.Modifier
import androidx.compose.ui.graphics.Color
import androidx.compose.ui.text.font.FontWeight
import androidx.compose.ui.text.style.TextAlign
import androidx.compose.ui.unit.dp
import androidx.compose.ui.unit.sp
import androidx.navigation.NavHostController
import com.spruceid.mobile.sdk.CredentialPack
import com.spruceid.mobilesdkexample.ErrorView
import com.spruceid.mobilesdkexample.LoadingView
import com.spruceid.mobilesdkexample.navigation.Screen
import com.spruceid.mobilesdkexample.ui.theme.ColorEmerald700
import com.spruceid.mobilesdkexample.ui.theme.ColorRose600
import com.spruceid.mobilesdkexample.ui.theme.ColorStone950
import com.spruceid.mobilesdkexample.ui.theme.Inter
import com.spruceid.mobilesdkexample.utils.credentialDisplaySelector
import com.spruceid.mobilesdkexample.viewmodels.CredentialPacksViewModel
import com.spruceid.mobilesdkexample.viewmodels.StatusListViewModel
import kotlinx.coroutines.Dispatchers
import kotlinx.coroutines.async
import kotlinx.coroutines.launch

@Composable
fun AddToWalletView(
    navController: NavHostController,
    rawCredential: String,
    credentialPacksViewModel: CredentialPacksViewModel,
    statusListViewModel: StatusListViewModel
) {
    var credentialItem by remember { mutableStateOf<ICredentialView?>(null) }
    var err by remember { mutableStateOf<String?>(null) }
    var storing by remember { mutableStateOf(false) }

    val scope = rememberCoroutineScope()

    LaunchedEffect(Unit) {
<<<<<<< HEAD
        credentialItem = credentialDisplaySelector(rawCredential, null, statusListViewModel)
=======
        credentialItem = credentialDisplaySelector(rawCredential, null, null)
>>>>>>> 3da5f8d4
    }

    fun back() {
        navController.navigate(Screen.HomeScreen.route) {
            popUpTo(0)
        }
    }

    fun saveCredential() {
        scope.launch {
            storing = true
            var error: String? = null
            this.async(Dispatchers.Default) {
                try {
                    val credentialPack = CredentialPack()
                    credentialPack.tryAddRawCredential(rawCredential)
                    credentialPacksViewModel.saveCredentialPack(credentialPack)
                } catch (e: Exception) {
                    error = e.localizedMessage
                }
            }.await()
            if (error == null) {
                back()
            } else {
                err = error
                storing = false
            }
        }
    }

    if (err != null) {
        ErrorView(
            errorTitle = "Error Adding Credential",
            errorDetails = err!!,
            onClose = {
                back()
            }
        )
    } else if (storing) {
        LoadingView(
            loadingText = "Storing credential..."
        )
    } else if (credentialItem != null) {
        Column(
            Modifier
                .padding(all = 20.dp)
                .padding(top = 20.dp)
                .navigationBarsPadding(),
        ) {
            Text(
                text = "Review Info",
                textAlign = TextAlign.Center,
                fontFamily = Inter,
                fontWeight = FontWeight.Bold,
                fontSize = 24.sp,
                color = ColorStone950,
                modifier = Modifier
                    .fillMaxWidth()
                    .padding(vertical = 20.dp),
            )

            credentialItem!!.credentialListItem()

            Column(
                Modifier
                    .fillMaxSize()
                    .weight(weight = 1f, fill = false)
            ) {
                credentialItem!!.credentialDetails()
            }

            Button(
                onClick = {
                    saveCredential()
                },
                shape = RoundedCornerShape(5.dp),
                colors = ButtonDefaults.buttonColors(
                    containerColor = ColorEmerald700,
                    contentColor = Color.White,
                ),
                modifier = Modifier
                    .fillMaxWidth()
            ) {
                Text(
                    text = "Add to Wallet",
                    fontFamily = Inter,
                    fontWeight = FontWeight.SemiBold,
                    color = Color.White,
                )
            }

            Button(
                onClick = {
                    back()
                },
                shape = RoundedCornerShape(5.dp),
                colors = ButtonDefaults.buttonColors(
                    containerColor = Color.Transparent,
                    contentColor = ColorRose600,
                ),
                modifier = Modifier
                    .fillMaxWidth()
            ) {
                Text(
                    text = "Close",
                    fontFamily = Inter,
                    fontWeight = FontWeight.SemiBold,
                    color = ColorRose600,
                )
            }
        }
    }

}<|MERGE_RESOLUTION|>--- conflicted
+++ resolved
@@ -52,11 +52,7 @@
     val scope = rememberCoroutineScope()
 
     LaunchedEffect(Unit) {
-<<<<<<< HEAD
-        credentialItem = credentialDisplaySelector(rawCredential, null, statusListViewModel)
-=======
-        credentialItem = credentialDisplaySelector(rawCredential, null, null)
->>>>>>> 3da5f8d4
+        credentialItem = credentialDisplaySelector(rawCredential, statusListViewModel, null, null)
     }
 
     fun back() {
