package com.spruceid.mobilesdkexample.wallet

import androidx.compose.foundation.Image
import androidx.compose.foundation.background
import androidx.compose.foundation.border
import androidx.compose.foundation.clickable
import androidx.compose.foundation.layout.Arrangement
import androidx.compose.foundation.layout.Column
import androidx.compose.foundation.layout.Row
import androidx.compose.foundation.layout.fillMaxSize
import androidx.compose.foundation.layout.fillMaxWidth
import androidx.compose.foundation.layout.navigationBarsPadding
import androidx.compose.foundation.layout.padding
import androidx.compose.foundation.lazy.LazyColumn
import androidx.compose.foundation.lazy.items
import androidx.compose.foundation.rememberScrollState
import androidx.compose.foundation.shape.RoundedCornerShape
import androidx.compose.foundation.verticalScroll
import androidx.compose.material3.Button
import androidx.compose.material3.ButtonDefaults
import androidx.compose.material3.Checkbox
import androidx.compose.material3.CheckboxDefaults
import androidx.compose.material3.Text
import androidx.compose.runtime.Composable
import androidx.compose.runtime.LaunchedEffect
import androidx.compose.runtime.getValue
import androidx.compose.runtime.mutableStateListOf
import androidx.compose.runtime.mutableStateOf
import androidx.compose.runtime.remember
import androidx.compose.runtime.rememberCoroutineScope
import androidx.compose.runtime.setValue
import androidx.compose.ui.Alignment
import androidx.compose.ui.Modifier
import androidx.compose.ui.graphics.Color
import androidx.compose.ui.platform.LocalContext
import androidx.compose.ui.res.painterResource
import androidx.compose.ui.res.stringResource
import androidx.compose.ui.text.ParagraphStyle
import androidx.compose.ui.text.SpanStyle
import androidx.compose.ui.text.buildAnnotatedString
import androidx.compose.ui.text.font.FontWeight
import androidx.compose.ui.text.style.TextAlign
import androidx.compose.ui.text.style.TextIndent
import androidx.compose.ui.text.withStyle
import androidx.compose.ui.unit.dp
import androidx.compose.ui.unit.sp
import androidx.navigation.NavController
import com.spruceid.mobile.sdk.KeyManager
import com.spruceid.mobile.sdk.rs.DidMethod
import com.spruceid.mobile.sdk.rs.DidMethodUtils
import com.spruceid.mobile.sdk.rs.Holder
import com.spruceid.mobile.sdk.rs.ParsedCredential
import com.spruceid.mobile.sdk.rs.PermissionRequest
import com.spruceid.mobile.sdk.rs.PermissionResponse
import com.spruceid.mobile.sdk.rs.PresentationSigner
import com.spruceid.mobile.sdk.rs.RequestedField
import com.spruceid.mobilesdkexample.ErrorView
import com.spruceid.mobilesdkexample.LoadingView
import com.spruceid.mobilesdkexample.R
import com.spruceid.mobilesdkexample.db.WalletActivityLogs
import com.spruceid.mobilesdkexample.navigation.Screen
import com.spruceid.mobilesdkexample.ui.theme.ColorBase300
import com.spruceid.mobilesdkexample.ui.theme.ColorBase50
import com.spruceid.mobilesdkexample.ui.theme.ColorBlue600
import com.spruceid.mobilesdkexample.ui.theme.ColorEmerald900
import com.spruceid.mobilesdkexample.ui.theme.ColorStone300
import com.spruceid.mobilesdkexample.ui.theme.ColorStone600
import com.spruceid.mobilesdkexample.ui.theme.ColorStone950
import com.spruceid.mobilesdkexample.ui.theme.Inter
import com.spruceid.mobilesdkexample.utils.getCredentialIdTitleAndIssuer
import com.spruceid.mobilesdkexample.utils.getCurrentSqlDate
import com.spruceid.mobilesdkexample.utils.trustedDids
import com.spruceid.mobilesdkexample.viewmodels.CredentialPacksViewModel
import com.spruceid.mobilesdkexample.viewmodels.WalletActivityLogsViewModel
import kotlinx.coroutines.Dispatchers
import kotlinx.coroutines.launch
import kotlinx.coroutines.withContext
import org.json.JSONObject

class Signer(keyId: String?) : PresentationSigner {
    private val keyId = if (keyId == null) "reference-app/default-signing" else keyId
    private val keyManager = KeyManager()
    private val jwk = keyManager.getJwk(this.keyId) ?: throw IllegalArgumentException("Invalid kid")
    private val didJwk = DidMethodUtils(DidMethod.JWK)

    override suspend fun sign(payload: ByteArray): ByteArray {
        val signature =
                keyManager.signPayload(keyId, payload)
                        ?: throw IllegalStateException("Failed to sign payload")

        return signature
    }

    override fun algorithm(): String {
        // Parse the jwk as a JSON object and return the "alg" field
        var json = JSONObject(jwk)

        return json.getString("alg")
    }

    override suspend fun verificationMethod(): String {
        return didJwk.vmFromJwk(jwk)
    }

    override fun did(): String {
        return didJwk.didFromJwk(jwk)
    }

    override fun jwk(): String {
        return jwk
    }

    override fun cryptosuite(): String {
        // TODO: Add an uniffi enum type for crypto suites.
        return "ecdsa-rdfc-2019"
    }
}

@Composable
fun HandleOID4VPView(
<<<<<<< HEAD
    navController: NavController,
    url: String,
    credentialPacksViewModel: CredentialPacksViewModel,
    walletActivityLogsViewModel: WalletActivityLogsViewModel
=======
        navController: NavController,
        url: String,
        credentialPacksViewModel: CredentialPacksViewModel
>>>>>>> 456e280c
) {
    val scope = rememberCoroutineScope()
    val credentialPacks = credentialPacksViewModel.credentialPacks

    var credentialClaims by remember { mutableStateOf(mapOf<String, JSONObject>()) }
    var holder by remember { mutableStateOf<Holder?>(null) }
    var permissionRequest by remember { mutableStateOf<PermissionRequest?>(null) }
    var permissionResponse by remember { mutableStateOf<PermissionResponse?>(null) }
    var selectedCredential by remember { mutableStateOf<ParsedCredential?>(null) }
    val ctx = LocalContext.current

    var err by remember { mutableStateOf<String?>(null) }

    LaunchedEffect(Unit) {
        try {
            val credentials = mutableListOf<ParsedCredential>()
            credentialPacks.value.forEach { credentialPack ->
                credentials.addAll(credentialPack.list())
                credentialClaims += credentialPack.findCredentialClaims(listOf("name", "type"))
            }

            withContext(Dispatchers.IO) {
                val signer = Signer("reference-app/default-signing")
                holder =
                        Holder.newWithCredentials(
                                credentials,
                                trustedDids,
                                signer,
                                getVCPlaygroundOID4VCIContext(ctx)
                        )
                val newurl = url.replace("authorize", "")
                permissionRequest = holder!!.authorizationRequest(newurl)
            }
        } catch (e: Exception) {
            err = e.localizedMessage
        }
    }

    fun onBack() {
        navController.navigate(Screen.HomeScreen.route) { popUpTo(0) }
    }

    if (err != null) {
        ErrorView(
                errorTitle = "Error Presenting Credential",
                errorDetails = err!!,
                onClose = { navController.navigate(Screen.HomeScreen.route) { popUpTo(0) } }
        )
    } else {
        if (permissionRequest == null) {
            LoadingView(loadingText = "Loading...")
        } else if (permissionResponse == null) {
            if (permissionRequest!!.credentials().isNotEmpty()) {
                CredentialSelector(
                        credentials = permissionRequest!!.credentials(),
                        credentialClaims = credentialClaims,
                        getRequestedFields = { credential ->
                            permissionRequest!!.requestedFields(credential)
                        },
                        onContinue = { selectedCredentials ->
                            scope.launch {
                                try {
                                    permissionResponse =
                                            permissionRequest!!.createPermissionResponse(
                                                    selectedCredentials
                                            )
                                } catch (e: Exception) {
                                    err = e.localizedMessage
                                }
                            }
                        },
                        onCancel = { onBack() }
                )
            } else {
                ErrorView(
                        errorTitle = "No matching credential(s)",
                        errorDetails =
                                "There are no credentials in your wallet that match the verification request you have scanned",
                        closeButtonLabel = "Cancel"
                ) { onBack() }
            }
        } else {
<<<<<<< HEAD
            DataFieldSelector(
                requestedFields = permissionRequest!!.requestedFields(selectedCredential!!),
                onContinue = {
                    scope.launch {
                        try {
                            holder!!.submitPermissionResponse(permissionResponse!!)
                            val credentialPack =
                                credentialPacks.value.firstOrNull { credentialPack ->
                                    credentialPack.getCredentialById(selectedCredential!!.id()) != null
                                }!!
                            val credentialInfo = getCredentialIdTitleAndIssuer(credentialPack)
                            walletActivityLogsViewModel.saveWalletActivityLog(
                                walletActivityLogs = WalletActivityLogs(
                                    credentialPackId = credentialPack.id().toString(),
                                    credentialId = credentialInfo.first,
                                    credentialTitle = credentialInfo.second,
                                    issuer = credentialInfo.third,
                                    action = "Verification",
                                    dateTime = getCurrentSqlDate(),
                                    additionalInformation = ""
                                )
                            )
                            onBack()
                        } catch (e: Exception) {
                            err = e.localizedMessage
                        }
                    }
                },
                onCancel = {
                    onBack()
=======
            LazyColumn {
                items(permissionResponse!!.selectedCredentials()) { selectedCredential ->
                    DataFieldSelector(
                            requestedFields =
                                    permissionRequest!!.requestedFields(selectedCredential),
                            onContinue = {
                                scope.launch {
                                    try {
                                        holder!!.submitPermissionResponse(permissionResponse!!)
                                        onBack()
                                    } catch (e: Exception) {
                                        err = e.localizedMessage
                                    }
                                }
                            },
                            onCancel = { onBack() }
                    )
>>>>>>> 456e280c
                }
            }
        }
    }
}

@Composable
fun DataFieldSelector(
        requestedFields: List<RequestedField>,
        onContinue: () -> Unit,
        onCancel: () -> Unit
) {

    val bullet = "\u2022"
    val paragraphStyle = ParagraphStyle(textIndent = TextIndent(restLine = 12.sp))
    val mockDataField =
            requestedFields.map { field -> field.name()?.replaceFirstChar(Char::titlecase) ?: "" }

    Column(modifier = Modifier.fillMaxWidth().padding(horizontal = 24.dp).padding(top = 48.dp)) {
        Text(
                buildAnnotatedString {
                    withStyle(style = SpanStyle(color = Color.Blue)) { append("Verifier") }
                    append(" is requesting access to the following information")
                },
                fontFamily = Inter,
                fontWeight = FontWeight.Bold,
                fontSize = 20.sp,
                color = ColorStone950,
                modifier = Modifier.fillMaxWidth().padding(bottom = 12.dp),
                textAlign = TextAlign.Center
        )

        Column(
                modifier =
                        Modifier.fillMaxSize()
                                .verticalScroll(rememberScrollState())
                                .weight(weight = 1f, fill = false)
        ) {
            Text(
                    buildAnnotatedString {
                        mockDataField.forEach {
                            withStyle(style = paragraphStyle) {
                                append(bullet)
                                append("\t\t")
                                append(it)
                            }
                        }
                    },
            )
        }

        Row(
                modifier =
                        Modifier.fillMaxWidth().padding(vertical = 12.dp).navigationBarsPadding(),
                horizontalArrangement = Arrangement.spacedBy(8.dp),
        ) {
            Button(
                    onClick = { onCancel() },
                    shape = RoundedCornerShape(6.dp),
                    colors =
                            ButtonDefaults.buttonColors(
                                    containerColor = Color.Transparent,
                                    contentColor = ColorStone950,
                            ),
                    modifier =
                            Modifier.fillMaxWidth()
                                    .border(
                                            width = 1.dp,
                                            color = ColorStone300,
                                            shape = RoundedCornerShape(6.dp)
                                    )
                                    .weight(1f)
            ) {
                Text(
                        text = "Cancel",
                        fontFamily = Inter,
                        fontWeight = FontWeight.SemiBold,
                        color = ColorStone950,
                )
            }

            Button(
                    onClick = { onContinue() },
                    shape = RoundedCornerShape(6.dp),
                    colors = ButtonDefaults.buttonColors(containerColor = ColorEmerald900),
                    modifier =
                            Modifier.fillMaxWidth()
                                    .background(
                                            color = ColorEmerald900,
                                            shape = RoundedCornerShape(6.dp),
                                    )
                                    .weight(1f)
            ) {
                Text(
                        text = "Approve",
                        fontFamily = Inter,
                        fontWeight = FontWeight.SemiBold,
                        color = ColorBase50,
                )
            }
        }
    }
}

@Composable
fun CredentialSelector(
        credentials: List<ParsedCredential>,
        credentialClaims: Map<String, JSONObject>,
        getRequestedFields: (ParsedCredential) -> List<RequestedField>,
        onContinue: (List<ParsedCredential>) -> Unit,
        onCancel: () -> Unit,
        allowMultiple: Boolean = false
) {
    val selectedCredentials = remember { mutableStateListOf<ParsedCredential>() }

    fun selectCredential(credential: ParsedCredential) {
        if (allowMultiple) {
            selectedCredentials.add(credential)
        } else {
            selectedCredentials.clear()
            selectedCredentials.add(credential)
        }
    }

    fun removeCredential(credential: ParsedCredential) {
        selectedCredentials.remove(credential)
    }

    fun getCredentialTitle(credential: ParsedCredential): String {
        try {
            credentialClaims[credential.id()]?.getString("name").let {
                return it.toString()
            }
        } catch (_: Exception) {}

        try {
            credentialClaims[credential.id()]?.getJSONArray("type").let {
                for (i in 0 until it!!.length()) {
                    if (it.get(i).toString() != "VerifiableCredential") {
                        return it.get(i).toString()
                    }
                }
                return ""
            }
        } catch (_: Exception) {}
        return ""
    }

    Column(modifier = Modifier.fillMaxWidth().padding(horizontal = 24.dp).padding(top = 48.dp)) {
        Text(
                text = "Select the credential${if (allowMultiple) "(s)" else ""} to share",
                fontFamily = Inter,
                fontWeight = FontWeight.Bold,
                fontSize = 20.sp,
                color = ColorStone950,
                modifier = Modifier.fillMaxWidth().padding(bottom = 12.dp),
                textAlign = TextAlign.Center
        )

        if (allowMultiple) {
            Text(
                    text = "Select All",
                    fontFamily = Inter,
                    fontWeight = FontWeight.Normal,
                    fontSize = 15.sp,
                    color = ColorBlue600,
                    modifier =
                            Modifier.clickable {
                                // TODO: implement select all
                            }
            )
        }

        Column(
                modifier =
                        Modifier.fillMaxSize()
                                .verticalScroll(rememberScrollState())
                                .weight(weight = 1f, fill = false)
        ) {
            credentials.forEach { credential ->
                CredentialSelectorItem(
                        credential = credential,
                        requestedFields = getRequestedFields(credential),
                        getCredentialTitle = { cred -> getCredentialTitle(cred) },
                        isChecked = credential in selectedCredentials,
                        selectCredential = { cred -> selectCredential(cred) },
                        removeCredential = { cred -> removeCredential(cred) },
                )
            }
        }

        Row(
                modifier =
                        Modifier.fillMaxWidth().padding(vertical = 12.dp).navigationBarsPadding(),
                horizontalArrangement = Arrangement.spacedBy(8.dp),
        ) {
            Button(
                    onClick = { onCancel() },
                    shape = RoundedCornerShape(6.dp),
                    colors =
                            ButtonDefaults.buttonColors(
                                    containerColor = Color.Transparent,
                                    contentColor = ColorStone950,
                            ),
                    modifier =
                            Modifier.fillMaxWidth()
                                    .border(
                                            width = 1.dp,
                                            color = ColorStone300,
                                            shape = RoundedCornerShape(6.dp)
                                    )
                                    .weight(1f)
            ) {
                Text(
                        text = "Cancel",
                        fontFamily = Inter,
                        fontWeight = FontWeight.SemiBold,
                        color = ColorStone950,
                )
            }

            Button(
                    onClick = {
                        if (selectedCredentials.isNotEmpty()) {
                            onContinue(selectedCredentials)
                        }
                    },
                    shape = RoundedCornerShape(6.dp),
                    colors =
                            ButtonDefaults.buttonColors(
                                    containerColor =
                                            if (selectedCredentials.isNotEmpty()) {
                                                ColorStone600
                                            } else {
                                                Color.Gray
                                            }
                            ),
                    modifier =
                            Modifier.fillMaxWidth()
                                    .background(
                                            color =
                                                    if (selectedCredentials.isNotEmpty()) {
                                                        ColorStone600
                                                    } else {
                                                        Color.Gray
                                                    },
                                            shape = RoundedCornerShape(6.dp),
                                    )
                                    .weight(1f)
            ) {
                Text(
                        text = "Continue",
                        fontFamily = Inter,
                        fontWeight = FontWeight.SemiBold,
                        color = ColorBase50,
                )
            }
        }
    }
}

@Composable
fun CredentialSelectorItem(
        credential: ParsedCredential,
        requestedFields: List<RequestedField>,
        getCredentialTitle: (ParsedCredential) -> String,
        isChecked: Boolean,
        selectCredential: (ParsedCredential) -> Unit,
        removeCredential: (ParsedCredential) -> Unit
) {
    var expanded by remember { mutableStateOf(false) }

    val bullet = "\u2022"
    val paragraphStyle = ParagraphStyle(textIndent = TextIndent(restLine = 12.sp))
    val mockDataField =
            requestedFields.map { field -> field.name()?.replaceFirstChar(Char::titlecase) ?: "" }

    Column(
            modifier =
                    Modifier.fillMaxWidth()
                            .padding(vertical = 8.dp)
                            .border(
                                    width = 1.dp,
                                    color = ColorBase300,
                                    shape = RoundedCornerShape(8.dp)
                            )
    ) {
        Row(
                modifier = Modifier.fillMaxWidth().padding(end = 8.dp).padding(vertical = 8.dp),
                verticalAlignment = Alignment.CenterVertically
        ) {
            Checkbox(
                    checked = isChecked,
                    onCheckedChange = { isChecked ->
                        if (isChecked) {
                            selectCredential(credential)
                        } else {
                            removeCredential(credential)
                        }
                    },
                    colors =
                            CheckboxDefaults.colors(
                                    checkedColor = ColorBlue600,
                                    uncheckedColor = ColorStone300
                            )
            )
            Text(
                    text = getCredentialTitle(credential),
                    fontFamily = Inter,
                    fontWeight = FontWeight.SemiBold,
                    fontSize = 18.sp,
                    color = ColorStone950,
                    modifier = Modifier.weight(1f)
            )
            if (expanded) {
                Image(
                        painter = painterResource(id = R.drawable.collapse),
                        contentDescription = stringResource(id = R.string.collapse),
                        modifier = Modifier.clickable { expanded = false }
                )
            } else {
                Image(
                        painter = painterResource(id = R.drawable.expand),
                        contentDescription = stringResource(id = R.string.expand),
                        modifier = Modifier.clickable { expanded = true }
                )
            }
        }

        if (expanded) {
            Text(
                    buildAnnotatedString {
                        mockDataField.forEach {
                            withStyle(style = paragraphStyle) {
                                append(bullet)
                                append("\t\t")
                                append(it)
                            }
                        }
                    },
                    modifier = Modifier.padding(16.dp)
            )
        }
    }
}<|MERGE_RESOLUTION|>--- conflicted
+++ resolved
@@ -11,8 +11,6 @@
 import androidx.compose.foundation.layout.fillMaxWidth
 import androidx.compose.foundation.layout.navigationBarsPadding
 import androidx.compose.foundation.layout.padding
-import androidx.compose.foundation.lazy.LazyColumn
-import androidx.compose.foundation.lazy.items
 import androidx.compose.foundation.rememberScrollState
 import androidx.compose.foundation.shape.RoundedCornerShape
 import androidx.compose.foundation.verticalScroll
@@ -85,8 +83,8 @@
 
     override suspend fun sign(payload: ByteArray): ByteArray {
         val signature =
-                keyManager.signPayload(keyId, payload)
-                        ?: throw IllegalStateException("Failed to sign payload")
+            keyManager.signPayload(keyId, payload)
+                ?: throw IllegalStateException("Failed to sign payload")
 
         return signature
     }
@@ -118,16 +116,10 @@
 
 @Composable
 fun HandleOID4VPView(
-<<<<<<< HEAD
     navController: NavController,
     url: String,
     credentialPacksViewModel: CredentialPacksViewModel,
     walletActivityLogsViewModel: WalletActivityLogsViewModel
-=======
-        navController: NavController,
-        url: String,
-        credentialPacksViewModel: CredentialPacksViewModel
->>>>>>> 456e280c
 ) {
     val scope = rememberCoroutineScope()
     val credentialPacks = credentialPacksViewModel.credentialPacks
@@ -152,12 +144,12 @@
             withContext(Dispatchers.IO) {
                 val signer = Signer("reference-app/default-signing")
                 holder =
-                        Holder.newWithCredentials(
-                                credentials,
-                                trustedDids,
-                                signer,
-                                getVCPlaygroundOID4VCIContext(ctx)
-                        )
+                    Holder.newWithCredentials(
+                        credentials,
+                        trustedDids,
+                        signer,
+                        getVCPlaygroundOID4VCIContext(ctx)
+                    )
                 val newurl = url.replace("authorize", "")
                 permissionRequest = holder!!.authorizationRequest(newurl)
             }
@@ -172,9 +164,9 @@
 
     if (err != null) {
         ErrorView(
-                errorTitle = "Error Presenting Credential",
-                errorDetails = err!!,
-                onClose = { navController.navigate(Screen.HomeScreen.route) { popUpTo(0) } }
+            errorTitle = "Error Presenting Credential",
+            errorDetails = err!!,
+            onClose = { navController.navigate(Screen.HomeScreen.route) { popUpTo(0) } }
         )
     } else {
         if (permissionRequest == null) {
@@ -182,37 +174,39 @@
         } else if (permissionResponse == null) {
             if (permissionRequest!!.credentials().isNotEmpty()) {
                 CredentialSelector(
-                        credentials = permissionRequest!!.credentials(),
-                        credentialClaims = credentialClaims,
-                        getRequestedFields = { credential ->
-                            permissionRequest!!.requestedFields(credential)
-                        },
-                        onContinue = { selectedCredentials ->
-                            scope.launch {
-                                try {
-                                    permissionResponse =
-                                            permissionRequest!!.createPermissionResponse(
-                                                    selectedCredentials
-                                            )
-                                } catch (e: Exception) {
-                                    err = e.localizedMessage
-                                }
+                    credentials = permissionRequest!!.credentials(),
+                    credentialClaims = credentialClaims,
+                    getRequestedFields = { credential ->
+                        permissionRequest!!.requestedFields(credential)
+                    },
+                    onContinue = { selectedCredentials ->
+                        scope.launch {
+                            try {
+                                // TODO: support multiple presentation
+                                selectedCredential = selectedCredentials.first()
+                                permissionResponse =
+                                    permissionRequest!!.createPermissionResponse(
+                                        selectedCredentials
+                                    )
+                            } catch (e: Exception) {
+                                err = e.localizedMessage
                             }
-                        },
-                        onCancel = { onBack() }
+                        }
+                    },
+                    onCancel = { onBack() }
                 )
             } else {
                 ErrorView(
-                        errorTitle = "No matching credential(s)",
-                        errorDetails =
-                                "There are no credentials in your wallet that match the verification request you have scanned",
-                        closeButtonLabel = "Cancel"
+                    errorTitle = "No matching credential(s)",
+                    errorDetails =
+                    "There are no credentials in your wallet that match the verification request you have scanned",
+                    closeButtonLabel = "Cancel"
                 ) { onBack() }
             }
         } else {
-<<<<<<< HEAD
             DataFieldSelector(
-                requestedFields = permissionRequest!!.requestedFields(selectedCredential!!),
+                requestedFields =
+                permissionRequest!!.requestedFields(selectedCredential!!),
                 onContinue = {
                     scope.launch {
                         try {
@@ -221,7 +215,8 @@
                                 credentialPacks.value.firstOrNull { credentialPack ->
                                     credentialPack.getCredentialById(selectedCredential!!.id()) != null
                                 }!!
-                            val credentialInfo = getCredentialIdTitleAndIssuer(credentialPack)
+                            val credentialInfo =
+                                getCredentialIdTitleAndIssuer(credentialPack)
                             walletActivityLogsViewModel.saveWalletActivityLog(
                                 walletActivityLogs = WalletActivityLogs(
                                     credentialPackId = credentialPack.id().toString(),
@@ -239,125 +234,117 @@
                         }
                     }
                 },
-                onCancel = {
-                    onBack()
-=======
-            LazyColumn {
-                items(permissionResponse!!.selectedCredentials()) { selectedCredential ->
-                    DataFieldSelector(
-                            requestedFields =
-                                    permissionRequest!!.requestedFields(selectedCredential),
-                            onContinue = {
-                                scope.launch {
-                                    try {
-                                        holder!!.submitPermissionResponse(permissionResponse!!)
-                                        onBack()
-                                    } catch (e: Exception) {
-                                        err = e.localizedMessage
-                                    }
-                                }
-                            },
-                            onCancel = { onBack() }
-                    )
->>>>>>> 456e280c
-                }
-            }
+                onCancel = { onBack() }
+            )
         }
     }
 }
 
 @Composable
 fun DataFieldSelector(
-        requestedFields: List<RequestedField>,
-        onContinue: () -> Unit,
-        onCancel: () -> Unit
+    requestedFields: List<RequestedField>,
+    onContinue: () -> Unit,
+    onCancel: () -> Unit
 ) {
 
     val bullet = "\u2022"
     val paragraphStyle = ParagraphStyle(textIndent = TextIndent(restLine = 12.sp))
     val mockDataField =
-            requestedFields.map { field -> field.name()?.replaceFirstChar(Char::titlecase) ?: "" }
-
-    Column(modifier = Modifier.fillMaxWidth().padding(horizontal = 24.dp).padding(top = 48.dp)) {
+        requestedFields.map { field -> field.name()?.replaceFirstChar(Char::titlecase) ?: "" }
+
+    Column(
+        modifier = Modifier
+            .fillMaxWidth()
+            .padding(horizontal = 24.dp)
+            .padding(top = 48.dp)
+    ) {
         Text(
-                buildAnnotatedString {
-                    withStyle(style = SpanStyle(color = Color.Blue)) { append("Verifier") }
-                    append(" is requesting access to the following information")
-                },
-                fontFamily = Inter,
-                fontWeight = FontWeight.Bold,
-                fontSize = 20.sp,
-                color = ColorStone950,
-                modifier = Modifier.fillMaxWidth().padding(bottom = 12.dp),
-                textAlign = TextAlign.Center
+            buildAnnotatedString {
+                withStyle(style = SpanStyle(color = Color.Blue)) { append("Verifier") }
+                append(" is requesting access to the following information")
+            },
+            fontFamily = Inter,
+            fontWeight = FontWeight.Bold,
+            fontSize = 20.sp,
+            color = ColorStone950,
+            modifier = Modifier
+                .fillMaxWidth()
+                .padding(bottom = 12.dp),
+            textAlign = TextAlign.Center
         )
 
         Column(
-                modifier =
-                        Modifier.fillMaxSize()
-                                .verticalScroll(rememberScrollState())
-                                .weight(weight = 1f, fill = false)
+            modifier =
+            Modifier
+                .fillMaxSize()
+                .verticalScroll(rememberScrollState())
+                .weight(weight = 1f, fill = false)
         ) {
             Text(
-                    buildAnnotatedString {
-                        mockDataField.forEach {
-                            withStyle(style = paragraphStyle) {
-                                append(bullet)
-                                append("\t\t")
-                                append(it)
-                            }
+                buildAnnotatedString {
+                    mockDataField.forEach {
+                        withStyle(style = paragraphStyle) {
+                            append(bullet)
+                            append("\t\t")
+                            append(it)
                         }
-                    },
+                    }
+                },
             )
         }
 
         Row(
-                modifier =
-                        Modifier.fillMaxWidth().padding(vertical = 12.dp).navigationBarsPadding(),
-                horizontalArrangement = Arrangement.spacedBy(8.dp),
+            modifier =
+            Modifier
+                .fillMaxWidth()
+                .padding(vertical = 12.dp)
+                .navigationBarsPadding(),
+            horizontalArrangement = Arrangement.spacedBy(8.dp),
         ) {
             Button(
-                    onClick = { onCancel() },
-                    shape = RoundedCornerShape(6.dp),
-                    colors =
-                            ButtonDefaults.buttonColors(
-                                    containerColor = Color.Transparent,
-                                    contentColor = ColorStone950,
-                            ),
-                    modifier =
-                            Modifier.fillMaxWidth()
-                                    .border(
-                                            width = 1.dp,
-                                            color = ColorStone300,
-                                            shape = RoundedCornerShape(6.dp)
-                                    )
-                                    .weight(1f)
+                onClick = { onCancel() },
+                shape = RoundedCornerShape(6.dp),
+                colors =
+                ButtonDefaults.buttonColors(
+                    containerColor = Color.Transparent,
+                    contentColor = ColorStone950,
+                ),
+                modifier =
+                Modifier
+                    .fillMaxWidth()
+                    .border(
+                        width = 1.dp,
+                        color = ColorStone300,
+                        shape = RoundedCornerShape(6.dp)
+                    )
+                    .weight(1f)
             ) {
                 Text(
-                        text = "Cancel",
-                        fontFamily = Inter,
-                        fontWeight = FontWeight.SemiBold,
-                        color = ColorStone950,
+                    text = "Cancel",
+                    fontFamily = Inter,
+                    fontWeight = FontWeight.SemiBold,
+                    color = ColorStone950,
                 )
             }
 
             Button(
-                    onClick = { onContinue() },
-                    shape = RoundedCornerShape(6.dp),
-                    colors = ButtonDefaults.buttonColors(containerColor = ColorEmerald900),
-                    modifier =
-                            Modifier.fillMaxWidth()
-                                    .background(
-                                            color = ColorEmerald900,
-                                            shape = RoundedCornerShape(6.dp),
-                                    )
-                                    .weight(1f)
+                onClick = { onContinue() },
+                shape = RoundedCornerShape(6.dp),
+                colors = ButtonDefaults.buttonColors(containerColor = ColorEmerald900),
+                modifier =
+                Modifier
+                    .fillMaxWidth()
+                    .background(
+                        color = ColorEmerald900,
+                        shape = RoundedCornerShape(6.dp),
+                    )
+                    .weight(1f)
             ) {
                 Text(
-                        text = "Approve",
-                        fontFamily = Inter,
-                        fontWeight = FontWeight.SemiBold,
-                        color = ColorBase50,
+                    text = "Approve",
+                    fontFamily = Inter,
+                    fontWeight = FontWeight.SemiBold,
+                    color = ColorBase50,
                 )
             }
         }
@@ -366,12 +353,12 @@
 
 @Composable
 fun CredentialSelector(
-        credentials: List<ParsedCredential>,
-        credentialClaims: Map<String, JSONObject>,
-        getRequestedFields: (ParsedCredential) -> List<RequestedField>,
-        onContinue: (List<ParsedCredential>) -> Unit,
-        onCancel: () -> Unit,
-        allowMultiple: Boolean = false
+    credentials: List<ParsedCredential>,
+    credentialClaims: Map<String, JSONObject>,
+    getRequestedFields: (ParsedCredential) -> List<RequestedField>,
+    onContinue: (List<ParsedCredential>) -> Unit,
+    onCancel: () -> Unit,
+    allowMultiple: Boolean = false
 ) {
     val selectedCredentials = remember { mutableStateListOf<ParsedCredential>() }
 
@@ -393,7 +380,8 @@
             credentialClaims[credential.id()]?.getString("name").let {
                 return it.toString()
             }
-        } catch (_: Exception) {}
+        } catch (_: Exception) {
+        }
 
         try {
             credentialClaims[credential.id()]?.getJSONArray("type").let {
@@ -404,117 +392,131 @@
                 }
                 return ""
             }
-        } catch (_: Exception) {}
+        } catch (_: Exception) {
+        }
         return ""
     }
 
-    Column(modifier = Modifier.fillMaxWidth().padding(horizontal = 24.dp).padding(top = 48.dp)) {
+    Column(
+        modifier = Modifier
+            .fillMaxWidth()
+            .padding(horizontal = 24.dp)
+            .padding(top = 48.dp)
+    ) {
         Text(
-                text = "Select the credential${if (allowMultiple) "(s)" else ""} to share",
-                fontFamily = Inter,
-                fontWeight = FontWeight.Bold,
-                fontSize = 20.sp,
-                color = ColorStone950,
-                modifier = Modifier.fillMaxWidth().padding(bottom = 12.dp),
-                textAlign = TextAlign.Center
+            text = "Select the credential${if (allowMultiple) "(s)" else ""} to share",
+            fontFamily = Inter,
+            fontWeight = FontWeight.Bold,
+            fontSize = 20.sp,
+            color = ColorStone950,
+            modifier = Modifier
+                .fillMaxWidth()
+                .padding(bottom = 12.dp),
+            textAlign = TextAlign.Center
         )
 
         if (allowMultiple) {
             Text(
-                    text = "Select All",
-                    fontFamily = Inter,
-                    fontWeight = FontWeight.Normal,
-                    fontSize = 15.sp,
-                    color = ColorBlue600,
-                    modifier =
-                            Modifier.clickable {
-                                // TODO: implement select all
-                            }
+                text = "Select All",
+                fontFamily = Inter,
+                fontWeight = FontWeight.Normal,
+                fontSize = 15.sp,
+                color = ColorBlue600,
+                modifier =
+                Modifier.clickable {
+                    // TODO: implement select all
+                }
             )
         }
 
         Column(
-                modifier =
-                        Modifier.fillMaxSize()
-                                .verticalScroll(rememberScrollState())
-                                .weight(weight = 1f, fill = false)
+            modifier =
+            Modifier
+                .fillMaxSize()
+                .verticalScroll(rememberScrollState())
+                .weight(weight = 1f, fill = false)
         ) {
             credentials.forEach { credential ->
                 CredentialSelectorItem(
-                        credential = credential,
-                        requestedFields = getRequestedFields(credential),
-                        getCredentialTitle = { cred -> getCredentialTitle(cred) },
-                        isChecked = credential in selectedCredentials,
-                        selectCredential = { cred -> selectCredential(cred) },
-                        removeCredential = { cred -> removeCredential(cred) },
+                    credential = credential,
+                    requestedFields = getRequestedFields(credential),
+                    getCredentialTitle = { cred -> getCredentialTitle(cred) },
+                    isChecked = credential in selectedCredentials,
+                    selectCredential = { cred -> selectCredential(cred) },
+                    removeCredential = { cred -> removeCredential(cred) },
                 )
             }
         }
 
         Row(
-                modifier =
-                        Modifier.fillMaxWidth().padding(vertical = 12.dp).navigationBarsPadding(),
-                horizontalArrangement = Arrangement.spacedBy(8.dp),
+            modifier =
+            Modifier
+                .fillMaxWidth()
+                .padding(vertical = 12.dp)
+                .navigationBarsPadding(),
+            horizontalArrangement = Arrangement.spacedBy(8.dp),
         ) {
             Button(
-                    onClick = { onCancel() },
-                    shape = RoundedCornerShape(6.dp),
-                    colors =
-                            ButtonDefaults.buttonColors(
-                                    containerColor = Color.Transparent,
-                                    contentColor = ColorStone950,
-                            ),
-                    modifier =
-                            Modifier.fillMaxWidth()
-                                    .border(
-                                            width = 1.dp,
-                                            color = ColorStone300,
-                                            shape = RoundedCornerShape(6.dp)
-                                    )
-                                    .weight(1f)
+                onClick = { onCancel() },
+                shape = RoundedCornerShape(6.dp),
+                colors =
+                ButtonDefaults.buttonColors(
+                    containerColor = Color.Transparent,
+                    contentColor = ColorStone950,
+                ),
+                modifier =
+                Modifier
+                    .fillMaxWidth()
+                    .border(
+                        width = 1.dp,
+                        color = ColorStone300,
+                        shape = RoundedCornerShape(6.dp)
+                    )
+                    .weight(1f)
             ) {
                 Text(
-                        text = "Cancel",
-                        fontFamily = Inter,
-                        fontWeight = FontWeight.SemiBold,
-                        color = ColorStone950,
+                    text = "Cancel",
+                    fontFamily = Inter,
+                    fontWeight = FontWeight.SemiBold,
+                    color = ColorStone950,
                 )
             }
 
             Button(
-                    onClick = {
+                onClick = {
+                    if (selectedCredentials.isNotEmpty()) {
+                        onContinue(selectedCredentials)
+                    }
+                },
+                shape = RoundedCornerShape(6.dp),
+                colors =
+                ButtonDefaults.buttonColors(
+                    containerColor =
+                    if (selectedCredentials.isNotEmpty()) {
+                        ColorStone600
+                    } else {
+                        Color.Gray
+                    }
+                ),
+                modifier =
+                Modifier
+                    .fillMaxWidth()
+                    .background(
+                        color =
                         if (selectedCredentials.isNotEmpty()) {
-                            onContinue(selectedCredentials)
-                        }
-                    },
-                    shape = RoundedCornerShape(6.dp),
-                    colors =
-                            ButtonDefaults.buttonColors(
-                                    containerColor =
-                                            if (selectedCredentials.isNotEmpty()) {
-                                                ColorStone600
-                                            } else {
-                                                Color.Gray
-                                            }
-                            ),
-                    modifier =
-                            Modifier.fillMaxWidth()
-                                    .background(
-                                            color =
-                                                    if (selectedCredentials.isNotEmpty()) {
-                                                        ColorStone600
-                                                    } else {
-                                                        Color.Gray
-                                                    },
-                                            shape = RoundedCornerShape(6.dp),
-                                    )
-                                    .weight(1f)
+                            ColorStone600
+                        } else {
+                            Color.Gray
+                        },
+                        shape = RoundedCornerShape(6.dp),
+                    )
+                    .weight(1f)
             ) {
                 Text(
-                        text = "Continue",
-                        fontFamily = Inter,
-                        fontWeight = FontWeight.SemiBold,
-                        color = ColorBase50,
+                    text = "Continue",
+                    fontFamily = Inter,
+                    fontWeight = FontWeight.SemiBold,
+                    color = ColorBase50,
                 )
             }
         }
@@ -523,84 +525,88 @@
 
 @Composable
 fun CredentialSelectorItem(
-        credential: ParsedCredential,
-        requestedFields: List<RequestedField>,
-        getCredentialTitle: (ParsedCredential) -> String,
-        isChecked: Boolean,
-        selectCredential: (ParsedCredential) -> Unit,
-        removeCredential: (ParsedCredential) -> Unit
+    credential: ParsedCredential,
+    requestedFields: List<RequestedField>,
+    getCredentialTitle: (ParsedCredential) -> String,
+    isChecked: Boolean,
+    selectCredential: (ParsedCredential) -> Unit,
+    removeCredential: (ParsedCredential) -> Unit
 ) {
     var expanded by remember { mutableStateOf(false) }
 
     val bullet = "\u2022"
     val paragraphStyle = ParagraphStyle(textIndent = TextIndent(restLine = 12.sp))
     val mockDataField =
-            requestedFields.map { field -> field.name()?.replaceFirstChar(Char::titlecase) ?: "" }
+        requestedFields.map { field -> field.name()?.replaceFirstChar(Char::titlecase) ?: "" }
 
     Column(
-            modifier =
-                    Modifier.fillMaxWidth()
-                            .padding(vertical = 8.dp)
-                            .border(
-                                    width = 1.dp,
-                                    color = ColorBase300,
-                                    shape = RoundedCornerShape(8.dp)
-                            )
+        modifier =
+        Modifier
+            .fillMaxWidth()
+            .padding(vertical = 8.dp)
+            .border(
+                width = 1.dp,
+                color = ColorBase300,
+                shape = RoundedCornerShape(8.dp)
+            )
     ) {
         Row(
-                modifier = Modifier.fillMaxWidth().padding(end = 8.dp).padding(vertical = 8.dp),
-                verticalAlignment = Alignment.CenterVertically
+            modifier = Modifier
+                .fillMaxWidth()
+                .padding(end = 8.dp)
+                .padding(vertical = 8.dp),
+            verticalAlignment = Alignment.CenterVertically
         ) {
             Checkbox(
-                    checked = isChecked,
-                    onCheckedChange = { isChecked ->
-                        if (isChecked) {
-                            selectCredential(credential)
-                        } else {
-                            removeCredential(credential)
-                        }
-                    },
-                    colors =
-                            CheckboxDefaults.colors(
-                                    checkedColor = ColorBlue600,
-                                    uncheckedColor = ColorStone300
-                            )
+                checked = isChecked,
+                onCheckedChange = { isChecked ->
+                    if (isChecked) {
+                        selectCredential(credential)
+                    } else {
+                        removeCredential(credential)
+                    }
+                },
+                colors =
+                CheckboxDefaults.colors(
+                    checkedColor = ColorBlue600,
+                    uncheckedColor = ColorStone300
+                )
             )
             Text(
-                    text = getCredentialTitle(credential),
-                    fontFamily = Inter,
-                    fontWeight = FontWeight.SemiBold,
-                    fontSize = 18.sp,
-                    color = ColorStone950,
-                    modifier = Modifier.weight(1f)
+                text = getCredentialTitle(credential),
+                fontFamily = Inter,
+                fontWeight = FontWeight.SemiBold,
+                fontSize = 18.sp,
+                color = ColorStone950,
+                modifier = Modifier.weight(1f)
             )
             if (expanded) {
                 Image(
-                        painter = painterResource(id = R.drawable.collapse),
-                        contentDescription = stringResource(id = R.string.collapse),
-                        modifier = Modifier.clickable { expanded = false }
+                    painter = painterResource(id = R.drawable.collapse),
+                    contentDescription = stringResource(id = R.string.collapse),
+                    modifier = Modifier.clickable { expanded = false }
                 )
             } else {
                 Image(
-                        painter = painterResource(id = R.drawable.expand),
-                        contentDescription = stringResource(id = R.string.expand),
-                        modifier = Modifier.clickable { expanded = true }
+                    painter = painterResource(id = R.drawable.expand),
+                    contentDescription = stringResource(id = R.string.expand),
+                    modifier = Modifier.clickable { expanded = true }
                 )
             }
         }
 
         if (expanded) {
             Text(
-                    buildAnnotatedString {
-                        mockDataField.forEach {
-                            withStyle(style = paragraphStyle) {
-                                append(bullet)
-                                append("\t\t")
-                                append(it)
-                            }
+                buildAnnotatedString {
+                    mockDataField.forEach {
+                        withStyle(style = paragraphStyle) {
+                            append(bullet)
+                            append("\t\t")
+                            append(it)
                         }
-                    },
-                    modifier = Modifier.padding(16.dp)
+                    }
+                },
+                modifier = Modifier.padding(16.dp)
             )
         }
     }
