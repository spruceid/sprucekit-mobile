package com.spruceid.mobilesdkexample.verifier

import androidx.compose.foundation.border
import androidx.compose.foundation.layout.Column
import androidx.compose.foundation.layout.fillMaxSize
import androidx.compose.foundation.layout.fillMaxWidth
import androidx.compose.foundation.layout.navigationBarsPadding
import androidx.compose.foundation.layout.padding
import androidx.compose.foundation.shape.RoundedCornerShape
import androidx.compose.material3.Button
import androidx.compose.material3.ButtonDefaults
import androidx.compose.material3.HorizontalDivider
import androidx.compose.material3.Text
import androidx.compose.runtime.Composable
import androidx.compose.runtime.LaunchedEffect
import androidx.compose.runtime.getValue
import androidx.compose.runtime.mutableStateOf
import androidx.compose.runtime.remember
import androidx.compose.runtime.setValue
import androidx.compose.ui.Modifier
import androidx.compose.ui.graphics.Color
import androidx.compose.ui.text.font.FontWeight
import androidx.compose.ui.unit.dp
import androidx.compose.ui.unit.sp
import com.spruceid.mobilesdkexample.ui.theme.ColorStone300
import com.spruceid.mobilesdkexample.ui.theme.ColorStone600
import com.spruceid.mobilesdkexample.ui.theme.ColorStone950
import com.spruceid.mobilesdkexample.ui.theme.Inter
import com.spruceid.mobilesdkexample.utils.credentialDisplaySelector
import com.spruceid.mobilesdkexample.utils.splitCamelCase
import com.spruceid.mobilesdkexample.viewmodels.StatusListViewModel

@Composable
fun VerifierCredentialSuccessView(
    rawCredential: String,
    onClose: () -> Unit,
    logVerification: (String, String) -> Unit,
    statusListViewModel: StatusListViewModel
) {
<<<<<<< HEAD
    val credentialItem =
        credentialDisplaySelector(rawCredential, null, statusListViewModel = statusListViewModel)
=======
    val credentialItem = credentialDisplaySelector(rawCredential, null, null)
>>>>>>> 3da5f8d4
    var title by remember { mutableStateOf<String?>(null) }
    var issuer by remember { mutableStateOf<String?>(null) }

    LaunchedEffect(Unit) {
        val credential = credentialItem.credentialPack.list().first()
        val claims = credentialItem.credentialPack.findCredentialClaims(
            listOf("name", "type", "description", "issuer")
        )[credential.id()]

        try {
            title = claims?.get("name").toString()
            if (title?.isBlank() == true) {
                val arrayTypes = claims?.getJSONArray("type")
                if (arrayTypes != null) {
                    for (i in 0 until arrayTypes.length()) {
                        if (arrayTypes.get(i).toString() != "VerifiableCredential") {
                            title = arrayTypes.get(i).toString().splitCamelCase()
                            break
                        }
                    }
                }
            }
        } catch (_: Exception) {
        }

        try {
            issuer = claims?.getJSONObject("issuer")?.getString("name").toString()
        } catch (_: Exception) {
        }

        logVerification(title ?: "", issuer ?: "")
    }

    Column(
        Modifier
            .padding(all = 20.dp)
            .padding(top = 20.dp)
            .navigationBarsPadding(),
    ) {
        Column(
            Modifier
                .padding(top = 30.dp)
                .padding(horizontal = 24.dp)
        ) {
            title?.let {
                Text(
                    text = it,
                    fontFamily = Inter,
                    fontWeight = FontWeight.Bold,
                    fontSize = 20.sp,
                    color = ColorStone950,
                    modifier = Modifier.padding(bottom = 8.dp)
                )
            }
            issuer?.let {
                Text(
                    text = it,
                    fontFamily = Inter,
                    fontWeight = FontWeight.Normal,
                    fontSize = 14.sp,
                    color = ColorStone600
                )
            }

            HorizontalDivider(Modifier.padding(vertical = 16.dp))
        }

        Column(
            Modifier
                .fillMaxSize()
                .weight(weight = 1f, fill = false)
        ) {
            credentialItem.credentialDetails()
        }
//        TODO: implement restart flow
//        Button(
//            onClick = {
//                onRestart()
//            },
//            shape = RoundedCornerShape(5.dp),
//            colors = ButtonDefaults.buttonColors(
//                containerColor = ColorStone950,
//                contentColor = Color.White,
//            ),
//            modifier = Modifier
//                .fillMaxWidth()
//        ) {
//            Row(
//                verticalAlignment = Alignment.CenterVertically,
//                horizontalArrangement = Arrangement.Center
//            ) {
//                Image(
//                    painter = painterResource(id = R.drawable.arrow_circle),
//                    contentDescription = stringResource(id = R.string.arrow_circle)
//                )
//                Text(
//                    text = "Rescan",
//                    fontFamily = Inter,
//                    fontWeight = FontWeight.SemiBold,
//                    color = Color.White,
//                )
//            }
//        }

        Button(
            onClick = {
                onClose()
            },
            shape = RoundedCornerShape(6.dp),
            colors = ButtonDefaults.buttonColors(
                containerColor = Color.Transparent,
                contentColor = ColorStone950,
            ),
            modifier = Modifier
                .fillMaxWidth()
                .border(
                    width = 1.dp,
                    color = ColorStone300,
                    shape = RoundedCornerShape(6.dp)
                )
        ) {
            Text(
                text = "Close",
                fontFamily = Inter,
                fontWeight = FontWeight.SemiBold,
                color = ColorStone950,
            )
        }
    }
}<|MERGE_RESOLUTION|>--- conflicted
+++ resolved
@@ -37,12 +37,7 @@
     logVerification: (String, String) -> Unit,
     statusListViewModel: StatusListViewModel
 ) {
-<<<<<<< HEAD
-    val credentialItem =
-        credentialDisplaySelector(rawCredential, null, statusListViewModel = statusListViewModel)
-=======
-    val credentialItem = credentialDisplaySelector(rawCredential, null, null)
->>>>>>> 3da5f8d4
+    val credentialItem = credentialDisplaySelector(rawCredential, statusListViewModel = statusListViewModel, null, null)
     var title by remember { mutableStateOf<String?>(null) }
     var issuer by remember { mutableStateOf<String?>(null) }
 
