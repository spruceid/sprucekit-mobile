--- conflicted
+++ resolved
@@ -139,12 +139,6 @@
             }
         } else {
             Box(Modifier.fillMaxSize()) {
-                Column(horizontalAlignment = Alignment.CenterHorizontally) {
-                    Image(
-                        painter = painterResource(id = R.drawable.add_first_credential),
-                        contentDescription = stringResource(id = R.string.add_first_credential),
-                    )
-                }
                 Column(
                     Modifier.fillMaxSize(),
                     verticalArrangement = Arrangement.Center,
@@ -158,23 +152,8 @@
             }
         }
     } else {
-<<<<<<< HEAD
-        Box(Modifier.fillMaxSize()) {
-            Column(
-                Modifier.fillMaxSize(),
-                verticalArrangement = Arrangement.Center,
-                horizontalAlignment = Alignment.CenterHorizontally
-            ) {
-                Image(
-                    painter = painterResource(id = R.drawable.empty_wallet),
-                    contentDescription = stringResource(id = R.string.empty_wallet),
-                )
-            }
-        }
-=======
         LoadingView(
             loadingText = ""
         )
->>>>>>> 54fb5ed5
     }
 }