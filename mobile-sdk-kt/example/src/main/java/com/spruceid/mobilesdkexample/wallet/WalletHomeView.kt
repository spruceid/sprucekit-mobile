--- conflicted
+++ resolved
@@ -21,14 +21,10 @@
 import androidx.compose.runtime.LaunchedEffect
 import androidx.compose.runtime.collectAsState
 import androidx.compose.runtime.getValue
-<<<<<<< HEAD
-import androidx.compose.runtime.rememberCoroutineScope
-=======
 import androidx.compose.runtime.mutableStateOf
 import androidx.compose.runtime.remember
 import androidx.compose.runtime.rememberCoroutineScope
 import androidx.compose.runtime.setValue
->>>>>>> 456e280c
 import androidx.compose.ui.Alignment
 import androidx.compose.ui.Modifier
 import androidx.compose.ui.draw.clip
@@ -64,11 +60,8 @@
 fun WalletHomeView(
     navController: NavController,
     credentialPacksViewModel: CredentialPacksViewModel,
-<<<<<<< HEAD
     walletActivityLogsViewModel: WalletActivityLogsViewModel,
-=======
     statusListViewModel: StatusListViewModel,
->>>>>>> 456e280c
     helpersViewModel: HelpersViewModel
 ) {
     Column(
@@ -79,13 +72,9 @@
         WalletHomeHeader(navController = navController)
         WalletHomeBody(
             credentialPacksViewModel = credentialPacksViewModel,
-<<<<<<< HEAD
             helpersViewModel = helpersViewModel,
-            walletActivityLogsViewModel = walletActivityLogsViewModel
-=======
-            statusListViewModel = statusListViewModel,
-            helpersViewModel = helpersViewModel
->>>>>>> 456e280c
+            walletActivityLogsViewModel = walletActivityLogsViewModel,
+            statusListViewModel = statusListViewModel
         )
     }
 }
@@ -148,13 +137,9 @@
 @Composable
 fun WalletHomeBody(
     credentialPacksViewModel: CredentialPacksViewModel,
-<<<<<<< HEAD
     walletActivityLogsViewModel: WalletActivityLogsViewModel,
-    helpersViewModel: HelpersViewModel
-=======
     helpersViewModel: HelpersViewModel,
     statusListViewModel: StatusListViewModel
->>>>>>> 456e280c
 ) {
     val scope = rememberCoroutineScope()
     val credentialPacks by credentialPacksViewModel.credentialPacks.collectAsState()
