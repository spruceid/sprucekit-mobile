--- conflicted
+++ resolved
@@ -40,11 +40,8 @@
 import com.spruceid.mobilesdkexample.ui.theme.Switzer
 import com.spruceid.mobilesdkexample.verifier.VerifierHomeView
 import com.spruceid.mobilesdkexample.viewmodels.CredentialPacksViewModel
-<<<<<<< HEAD
 import com.spruceid.mobilesdkexample.viewmodels.StatusListViewModel
-=======
 import com.spruceid.mobilesdkexample.viewmodels.HelpersViewModel
->>>>>>> 3da5f8d4
 import com.spruceid.mobilesdkexample.viewmodels.VerificationMethodsViewModel
 import com.spruceid.mobilesdkexample.wallet.WalletHomeView
 
@@ -59,11 +56,8 @@
     initialTab: String,
     verificationMethodsViewModel: VerificationMethodsViewModel,
     credentialPacksViewModel: CredentialPacksViewModel,
-<<<<<<< HEAD
-    statusListViewModel: StatusListViewModel
-=======
+    statusListViewModel: StatusListViewModel,
     helpersViewModel: HelpersViewModel
->>>>>>> 3da5f8d4
 ) {
     var tab by remember {
         if (initialTab == "verifier") {
@@ -87,11 +81,8 @@
                 WalletHomeView(
                     navController,
                     credentialPacksViewModel = credentialPacksViewModel,
-<<<<<<< HEAD
-                    statusListViewModel = statusListViewModel
-=======
+                    statusListViewModel = statusListViewModel,
                     helpersViewModel = helpersViewModel
->>>>>>> 3da5f8d4
                 )
             } else {
                 VerifierHomeView(
