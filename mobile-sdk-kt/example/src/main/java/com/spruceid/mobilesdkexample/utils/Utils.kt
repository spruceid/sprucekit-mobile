package com.spruceid.mobilesdkexample.utils

import android.content.Context
import android.content.pm.PackageManager
import android.graphics.Bitmap
import android.graphics.BitmapFactory
import androidx.activity.compose.ManagedActivityResultLauncher
import androidx.compose.foundation.Image
import androidx.compose.runtime.Composable
import androidx.compose.ui.Modifier
import androidx.compose.ui.graphics.asImageBitmap
import androidx.core.content.ContextCompat
import com.spruceid.mobile.sdk.CredentialPack
import com.spruceid.mobile.sdk.rs.JsonVc
import com.spruceid.mobile.sdk.rs.JwtVc
import com.spruceid.mobile.sdk.rs.Mdoc
import com.spruceid.mobile.sdk.rs.Uuid
import com.spruceid.mobile.sdk.rs.Vcdm2SdJwt
import com.spruceid.mobilesdkexample.credentials.AchievementCredentialItem
import com.spruceid.mobilesdkexample.credentials.GenericCredentialItem
import com.spruceid.mobilesdkexample.credentials.ICredentialView
import org.json.JSONObject

const val keyPEM =
    "-----BEGIN PRIVATE KEY-----\nMIGHAgEAMBMGByqGSM49AgEGCCqGSM49AwEHBG0wawIBAQQgEAqKZdZQgPVtjlEB\nfz2ItHG8oXIONenOxRePtqOQ42yhRANCAATA43gI2Ib8+qKK4YEOfNCRiNOhyHaC\nLgAvKdhHS+y6wpG3oJ2xudXagzKKbcfvUda4x0j8zR1/oD56mpm85GbO\n-----END PRIVATE KEY-----\n-----BEGIN CERTIFICATE-----\nMIICgDCCAiWgAwIBAgIUTp04dh8m8Vxa/hX5LmTvjSWrAS8wCgYIKoZIzj0EAwIw\ngZQxCzAJBgNVBAYTAlVTMREwDwYDVQQIDAhOZXcgWW9yazERMA8GA1UEBwwITmV3\nIFlvcmsxEjAQBgNVBAoMCVNwcnVjZSBJRDESMBAGA1UECwwJU3BydWNlIElkMRIw\nEAYDVQQDDAlTcHJ1Y2UgSUQxIzAhBgkqhkiG9w0BCQEWFGNvbnRhY3RAc3BydWNl\naWQuY29tMB4XDTI0MDIxMjE2NTEwMVoXDTI1MDIxMTE2NTEwMVowgZQxCzAJBgNV\nBAYTAlVTMREwDwYDVQQIDAhOZXcgWW9yazERMA8GA1UEBwwITmV3IFlvcmsxEjAQ\nBgNVBAoMCVNwcnVjZSBJRDESMBAGA1UECwwJU3BydWNlIElkMRIwEAYDVQQDDAlT\ncHJ1Y2UgSUQxIzAhBgkqhkiG9w0BCQEWFGNvbnRhY3RAc3BydWNlaWQuY29tMFkw\nEwYHKoZIzj0CAQYIKoZIzj0DAQcDQgAEwON4CNiG/PqiiuGBDnzQkYjToch2gi4A\nLynYR0vsusKRt6CdsbnV2oMyim3H71HWuMdI/M0df6A+epqZvORmzqNTMFEwHQYD\nVR0OBBYEFPbjKnGAa0aSXw0oe4KfHdN5M1ssMB8GA1UdIwQYMBaAFPbjKnGAa0aS\nXw0oe4KfHdN5M1ssMA8GA1UdEwEB/wQFMAMBAf8wCgYIKoZIzj0EAwIDSQAwRgIh\nAO2msc7LSdakGcw3q7DxEySqzepr+LeWWNvPbQypQxd8AiEAj7dVI3V00gq3K3OU\nCbkeKnYiGtVCZnXnR/MW91mPeGE=\n-----END CERTIFICATE-----"

const val keyBase64 =
    "MIGHAgEAMBMGByqGSM49AgEGCCqGSM49AwEHBG0wawIBAQQgEAqKZdZQgPVtjlEBfz2ItHG8oXIONenOxRePtqOQ42yhRANCAATA43gI2Ib8+qKK4YEOfNCRiNOhyHaCLgAvKdhHS+y6wpG3oJ2xudXagzKKbcfvUda4x0j8zR1/oD56mpm85GbO"

val trustedDids = MutableList(1) { "did:web:companion.ler-sandbox.spruceid.xyz:oid4vp:client" }

fun String.splitCamelCase() = replace(
    String.format(
        "%s|%s|%s",
        "(?<=[A-Z])(?=[A-Z][a-z])",
        "(?<=[^A-Z])(?=[A-Z])",
        "(?<=[A-Za-z])(?=[^A-Za-z])"
    ).toRegex(), " "
)
    .replaceFirstChar(Char::titlecase)

fun String.removeUnderscores() = replace("_", "")

@Composable
fun BitmapImage(
    byteArray: ByteArray,
    contentDescription: String,
    modifier: Modifier,
) {
    fun convertImageByteArrayToBitmap(imageData: ByteArray): Bitmap {
        return BitmapFactory.decodeByteArray(imageData, 0, imageData.size)
    }

    val bitmap = convertImageByteArrayToBitmap(byteArray)

    Image(
        bitmap = bitmap.asImageBitmap(),
        contentDescription = contentDescription,
        modifier = modifier,
    )
}

fun checkAndRequestBluetoothPermissions(
    context: Context,
    permissions: Array<String>,
    launcher: ManagedActivityResultLauncher<Array<String>, Map<String, Boolean>>
) {
    if (
        permissions.all {
            ContextCompat.checkSelfPermission(
                context,
                it
            ) == PackageManager.PERMISSION_GRANTED
        }
    ) {
        // Use bluetooth because permissions are already granted
    } else {
        // Request permissions
        launcher.launch(permissions)
    }
}

fun keyPathFinder(json: Any, path: MutableList<String>): Any {
    try {
        val firstKey = path.first()
        val element = (json as JSONObject)[firstKey]
        path.removeAt(0)
        if (path.isNotEmpty()) {
            return keyPathFinder(element, path)
        }
        return element
    } catch (e: Exception) {
        return ""
    }
}

fun credentialDisplaySelector(rawCredential: String, onDelete: (() -> Unit)?): ICredentialView {
<<<<<<< HEAD
/* This is temporarily commented on until we define the specific AchievementCredentialItem design */
//        try {
//                 Test if it is SdJwt
//                val credentialPack = CredentialPack()
//                credentialPack.addSdJwt(Vcdm2SdJwt.newFromCompactSdJwt(rawCredential))
//                return AchievementCredentialItem(credentialPack, onDelete)
//        } catch (_: Exception) {
                return GenericCredentialItem(rawCredential, onDelete)
//        }
=======
    try {
        // Test if it is SdJwt
        val credentialPack = CredentialPack()
        credentialPack.addSdJwt(Vcdm2SdJwt.newFromCompactSdJwt(rawCredential))
        return AchievementCredentialItem(credentialPack, onDelete)
    } catch (_: Exception) {
        return GenericCredentialItem(rawCredential, onDelete)
    }
>>>>>>> b7cb22b6
}

fun addCredential(credentialPack: CredentialPack, rawCredential: String): CredentialPack {
    try {
        credentialPack.addJsonVc(JsonVc.newFromJson(rawCredential))
        return credentialPack
    } catch (_: Exception) {
    }

    try {
        credentialPack.addSdJwt(Vcdm2SdJwt.newFromCompactSdJwt(rawCredential))
        return credentialPack
    } catch (_: Exception) {
    }

    try {
        credentialPack.addJwtVc(JwtVc.newFromCompactJws(rawCredential))
        return credentialPack
    } catch (_: Exception) {
    }

    try {
        credentialPack.addMdoc(Mdoc.fromStringifiedDocument(rawCredential, keyAlias = Uuid()))
        return credentialPack
    } catch (_: Exception) {
    }

    println("Couldn't parse credential $rawCredential")

    return credentialPack
}<|MERGE_RESOLUTION|>--- conflicted
+++ resolved
@@ -95,7 +95,6 @@
 }
 
 fun credentialDisplaySelector(rawCredential: String, onDelete: (() -> Unit)?): ICredentialView {
-<<<<<<< HEAD
 /* This is temporarily commented on until we define the specific AchievementCredentialItem design */
 //        try {
 //                 Test if it is SdJwt
@@ -105,16 +104,6 @@
 //        } catch (_: Exception) {
                 return GenericCredentialItem(rawCredential, onDelete)
 //        }
-=======
-    try {
-        // Test if it is SdJwt
-        val credentialPack = CredentialPack()
-        credentialPack.addSdJwt(Vcdm2SdJwt.newFromCompactSdJwt(rawCredential))
-        return AchievementCredentialItem(credentialPack, onDelete)
-    } catch (_: Exception) {
-        return GenericCredentialItem(rawCredential, onDelete)
-    }
->>>>>>> b7cb22b6
 }
 
 fun addCredential(credentialPack: CredentialPack, rawCredential: String): CredentialPack {
