package com.spruceid.mobilesdkexample.verifier

import androidx.compose.foundation.Image
import androidx.compose.foundation.background
import androidx.compose.foundation.border
import androidx.compose.foundation.clickable
import androidx.compose.foundation.layout.Box
import androidx.compose.foundation.layout.Column
import androidx.compose.foundation.layout.Row
import androidx.compose.foundation.layout.Spacer
import androidx.compose.foundation.layout.fillMaxWidth
import androidx.compose.foundation.layout.height
import androidx.compose.foundation.layout.padding
import androidx.compose.foundation.layout.width
import androidx.compose.foundation.lazy.LazyColumn
import androidx.compose.foundation.lazy.items
import androidx.compose.foundation.rememberScrollState
import androidx.compose.foundation.shape.RoundedCornerShape
import androidx.compose.foundation.verticalScroll
import androidx.compose.material3.HorizontalDivider
import androidx.compose.material3.Text
import androidx.compose.runtime.Composable
import androidx.compose.runtime.remember
import androidx.compose.ui.Alignment
import androidx.compose.ui.Modifier
import androidx.compose.ui.draw.clip
import androidx.compose.ui.graphics.Color
import androidx.compose.ui.res.painterResource
import androidx.compose.ui.res.stringResource
import androidx.compose.ui.text.font.FontWeight
import androidx.compose.ui.unit.dp
import androidx.compose.ui.unit.sp
import androidx.navigation.NavController
import com.spruceid.mobile.sdk.CredentialPack
import com.spruceid.mobilesdkexample.R
import com.spruceid.mobilesdkexample.credentials.GenericCredentialItem
import com.spruceid.mobilesdkexample.navigation.Screen
import com.spruceid.mobilesdkexample.ui.theme.ColorBlue600
import com.spruceid.mobilesdkexample.ui.theme.ColorPurple600
import com.spruceid.mobilesdkexample.ui.theme.ColorTerracotta600
import com.spruceid.mobilesdkexample.ui.theme.Inter
import com.spruceid.mobilesdkexample.ui.theme.Primary
import com.spruceid.mobilesdkexample.ui.theme.TextBody
import com.spruceid.mobilesdkexample.ui.theme.TextHeader
import com.spruceid.mobilesdkexample.ui.theme.TextOnPrimary
import com.spruceid.mobilesdkexample.viewmodels.VerificationMethodsViewModel

@Composable
fun VerifierHomeView(
    navController: NavController,
    verificationMethodsViewModel: VerificationMethodsViewModel
) {
    Column(
        Modifier
            .padding(all = 20.dp)
            .padding(top = 20.dp)
    ) {
        VerifierHomeHeader(navController = navController)
        VerifierHomeBody(
            navController = navController,
            verificationMethodsViewModel = verificationMethodsViewModel
        )
    }
}

@Composable
fun VerifierHomeHeader(
    navController: NavController
) {
    Row(verticalAlignment = Alignment.CenterVertically) {
        Text(
            text = "Verifier",
            fontFamily = Inter,
            fontWeight = FontWeight.SemiBold,
            fontSize = 20.sp,
            color = TextHeader
        )
        Spacer(Modifier.weight(1f))
        Box(
            contentAlignment = Alignment.Center,
            modifier = Modifier
                .width(36.dp)
                .height(36.dp)
                .padding(start = 4.dp)
                .clip(shape = RoundedCornerShape(8.dp))
                .background(Primary)
                .clickable {
                    navController.navigate(Screen.VerifierSettingsHomeScreen.route)
                }
        ) {
            Image(
                painter = painterResource(id = R.drawable.user),
                contentDescription = stringResource(id = R.string.user),
                modifier = Modifier
                    .width(20.dp)
                    .height(20.dp)
            )
        }
    }
}

@Composable
fun VerifierHomeBody(
    navController: NavController,
    verificationMethodsViewModel: VerificationMethodsViewModel
) {
    val verificationMethods = remember { verificationMethodsViewModel.verificationMethods }

    fun getBadgeType(verificationType: String): VerifierListItemTagType {
        if (verificationType == "DelegatedVerification") {
            return VerifierListItemTagType.DISPLAY_QR_CODE
        } else {
            return VerifierListItemTagType.SCAN_QR_CODE
        }
    }

    Row(
        modifier = Modifier
            .padding(top = 20.dp)
    ) {
        Text(
            text = "VERIFICATIONS",
            fontFamily = Inter,
            fontWeight = FontWeight.Bold,
            fontSize = 14.sp,
            color = TextOnPrimary
        )
        Spacer(Modifier.weight(1f))
        Text(
            text = "+ New Verification",
            fontFamily = Inter,
            fontWeight = FontWeight.SemiBold,
            fontSize = 14.sp,
            color = ColorBlue600,
            modifier = Modifier.clickable {
                navController.navigate(Screen.AddVerificationMethodScreen.route)
            }
        )
    }

    LazyColumn(
        Modifier
            .fillMaxWidth()
            .padding(top = 20.dp)
            .padding(bottom = 60.dp)) {

        item {
//        VerifierListItem(
//            title = "Driver's License Document",
//            description = "Verifies physical driver's licenses issued by the state of Utopia",
//            binary = true,
//            fields = 0,
//            modifier = Modifier.clickable {
//                navController.navigate(Screen.VerifyDLScreen.route)
//            }
//        )
//        VerifierListItem(
//            title = "Employment Authorization Document",
//            description = "Verifies physical Employment Authorization issued by the state of Utopia",
//            binary = true,
//            fields = 0,
//            modifier = Modifier.clickable {
//                navController.navigate(Screen.VerifyEAScreen.route)
//            }
//        )
<<<<<<< HEAD
        VerifierListItem(
            title = "Mobile Driver's Licence",
            description = "Verifies an ISO formatted mobile driver's license by reading a QR code",
            binary = true,
            fields = 0,
            modifier = Modifier.clickable {
                navController.navigate(Screen.VerifyMDocScreen.route)
            }
        )
        VerifierListItem(
            title = "Verifiable Credential",
            description = "Verifies a verifiable credential by reading the verifiable presentation QR code",
            binary = true,
            fields = 0,
            modifier = Modifier.clickable {
                navController.navigate(Screen.VerifyVCScreen.route)
            }
        )
=======
            VerifierListItem(
                title = "Verifiable Credential",
                description = "Verifies a verifiable credential by reading the verifiable presentation QR code",
                type = VerifierListItemTagType.SCAN_QR_CODE,
                modifier = Modifier.clickable {
                    navController.navigate(Screen.VerifyVCScreen.route)
                }
            )
        }
        items(verificationMethods.value) { verificationMethod ->
            VerifierListItem(
                title = verificationMethod.verifierName,
                description = verificationMethod.description,
                type = getBadgeType(verificationMethod.type),
                modifier = Modifier.clickable {
                    navController.navigate(
                        Screen.VerifyDelegatedOid4vpScreen.route.replace(
                            "{id}",
                            verificationMethod.id.toString()
                        )
                    )
                }
            )
        }
>>>>>>> df2d6d26
    }
}

enum class VerifierListItemTagType {
    DISPLAY_QR_CODE, SCAN_QR_CODE
}

@Composable
fun VerifierListItem(
    title: String,
    description: String,
    type: VerifierListItemTagType,
    modifier: Modifier = Modifier
) {
    Column(
        modifier = modifier.padding(vertical = 12.dp)
    ) {
        Row(
            modifier = Modifier.fillMaxWidth(),
            verticalAlignment = Alignment.CenterVertically
        ) {
            Text(
                text = title,
                fontFamily = Inter,
                fontWeight = FontWeight.SemiBold,
                fontSize = 18.sp,
                color = TextHeader,
                modifier = Modifier.weight(4f)
            )
            Spacer(modifier = Modifier.weight(1f))
            VerifierListItemTag(type = type)
        }
        Text(
            text = description,
            fontFamily = Inter,
            fontWeight = FontWeight.Normal,
            fontSize = 14.sp,
            color = TextBody,
        )
    }
    HorizontalDivider()
}

@Composable
fun VerifierListItemTag(
    type: VerifierListItemTagType
) {
    when(type) {
        VerifierListItemTagType.DISPLAY_QR_CODE -> {
            Row(
                verticalAlignment = Alignment.CenterVertically,
                modifier = Modifier
                    .clip(shape = RoundedCornerShape(100.dp))
                    .background(ColorPurple600)
                    .padding(vertical = 2.dp)
                    .padding(horizontal = 8.dp),
            ) {
                Image(
                    painter = painterResource(id = R.drawable.qrcode),
                    contentDescription = stringResource(id = R.string.arrow_triangle_right),
                )
                Text(
                    text = "Display",
                    fontFamily = Inter,
                    fontWeight = FontWeight.Bold,
                    fontSize = 12.sp,
                    color = Color.White,
                    modifier = Modifier.padding(horizontal = 1.dp)
                )
                Image(
                    painter = painterResource(id = R.drawable.arrow_triangle_right),
                    contentDescription = stringResource(id = R.string.arrow_triangle_right),
                )
            }

        }
        VerifierListItemTagType.SCAN_QR_CODE -> {
            Row(
                verticalAlignment = Alignment.CenterVertically,
                modifier = Modifier
                    .clip(shape = RoundedCornerShape(100.dp))
                    .background(ColorTerracotta600)
                    .padding(vertical = 2.dp)
                    .padding(horizontal = 8.dp),
            ) {
                Image(
                    painter = painterResource(id = R.drawable.qrcode_scanner),
                    contentDescription = stringResource(id = R.string.arrow_triangle_right),
                )
                Text(
                    text = "Scan",
                    fontFamily = Inter,
                    fontWeight = FontWeight.Bold,
                    fontSize = 12.sp,
                    color = Color.White,
                    modifier = Modifier.padding(horizontal = 1.dp)
                )
                Image(
                    painter = painterResource(id = R.drawable.arrow_triangle_right),
                    contentDescription = stringResource(id = R.string.arrow_triangle_right),
                )
            }
        }
    }
}<|MERGE_RESOLUTION|>--- conflicted
+++ resolved
@@ -163,26 +163,6 @@
 //                navController.navigate(Screen.VerifyEAScreen.route)
 //            }
 //        )
-<<<<<<< HEAD
-        VerifierListItem(
-            title = "Mobile Driver's Licence",
-            description = "Verifies an ISO formatted mobile driver's license by reading a QR code",
-            binary = true,
-            fields = 0,
-            modifier = Modifier.clickable {
-                navController.navigate(Screen.VerifyMDocScreen.route)
-            }
-        )
-        VerifierListItem(
-            title = "Verifiable Credential",
-            description = "Verifies a verifiable credential by reading the verifiable presentation QR code",
-            binary = true,
-            fields = 0,
-            modifier = Modifier.clickable {
-                navController.navigate(Screen.VerifyVCScreen.route)
-            }
-        )
-=======
             VerifierListItem(
                 title = "Verifiable Credential",
                 description = "Verifies a verifiable credential by reading the verifiable presentation QR code",
@@ -207,7 +187,6 @@
                 }
             )
         }
->>>>>>> df2d6d26
     }
 }
 
